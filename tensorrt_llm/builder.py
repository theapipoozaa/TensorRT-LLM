# SPDX-FileCopyrightText: Copyright (c) 2022-2024 NVIDIA CORPORATION & AFFILIATES. All rights reserved.
# SPDX-License-Identifier: Apache-2.0
#
# Licensed under the Apache License, Version 2.0 (the "License");
# you may not use this file except in compliance with the License.
# You may obtain a copy of the License at
#
# http://www.apache.org/licenses/LICENSE-2.0
#
# Unless required by applicable law or agreed to in writing, software
# distributed under the License is distributed on an "AS IS" BASIS,
# WITHOUT WARRANTIES OR CONDITIONS OF ANY KIND, either express or implied.
# See the License for the specific language governing permissions and
# limitations under the License.
import copy
import json
import math
import os
import shutil
import time
from dataclasses import dataclass
from pathlib import Path
from typing import Dict, Optional, Union

import tensorrt as trt

from ._common import _is_building, check_max_num_tokens, serialize_engine
from ._utils import (str_dtype_to_trt, support_strongly_type, to_json_file,
                     trt_gte_10)
from .auto_parallel import auto_parallel
from .auto_parallel.config import AutoParallelConfig
from .graph_rewriting import optimize
from .logger import logger
from .lora_manager import LoraConfig
from .models import PretrainedConfig, PretrainedModel
from .models.modeling_utils import SpeculativeDecodingMode, optimize_model
from .network import Network, net_guard
from .plugin import PluginConfig
from .quantization import QuantAlgo, QuantMode
from .version import __version__


class BuilderConfig(object):

    def __init__(self, **kwargs):
        # intentionally use **kwargs, user should never call this ctor directly,
        # use Builder.create_builder_config() instead
        pass

    def _init(self, trt_builder_config, **kwargs):
        self._trt_builder_config = trt_builder_config
        for key, value in kwargs.items():
            setattr(self, key, value)
        return self

    @property
    def trt_builder_config(self) -> trt.IBuilderConfig:
        return self._trt_builder_config

    def to_dict(self) -> Dict:
        '''return a dict with keys
        {
            "builder_config": {
                # all key values set by the _init function
            },
            "plugin_config": {
                # the network plugin_config (if any) attached to this BuilderConfig object
                # inside the Builder.build_engine
            },
            "auto_parallel_config": {
                # the network auto_parallel_config (if any) attached to this BuilderConfig object
                # inside the Builder.build_engine
            }
        }
        '''
        config = {'builder_config': {}}
        for k in self.__dict__.keys():
            if k not in [
                    '_trt_builder_config', 'plugin_config',
                    'auto_parallel_config'
            ]:
                config['builder_config'][k] = self.__getattribute__(k)
        if hasattr(self, 'plugin_config'):
            assert isinstance(self.plugin_config, PluginConfig), \
                f"Found unexpected plugin_config object with type: {type(self.plugin_config)}"
            config['plugin_config'] = self.plugin_config.to_dict()
        return config


class Builder():

    _ALLOWED_PRECISIONS = [
        'float32', 'float16', 'bfloat16', trt.DataType.HALF, trt.DataType.FLOAT,
        trt.DataType.BF16
    ]

    def __init__(self):
        super().__init__()
        self._trt_builder = trt.Builder(logger.trt_logger)
        # TODO: Enable strongly_typed on by default in TRT 10.0
        self.strongly_typed = False

    @property
    def trt_builder(self) -> trt.Builder:
        return self._trt_builder

    def create_network(self) -> Network:
        explicit_batch_flag = 0
        # Explicit batch flag will be deprecated in TRT 10
        if "EXPLICIT_BATCH" in trt.NetworkDefinitionCreationFlag.__members__.keys(
        ):
            explicit_batch_flag = 1 << int(
                trt.NetworkDefinitionCreationFlag.EXPLICIT_BATCH)

        if support_strongly_type() and self.strongly_typed:
            return Network()._init(
                self.trt_builder.create_network(
                    explicit_batch_flag
                    | (1 << int(
                        trt.NetworkDefinitionCreationFlag.STRONGLY_TYPED))))
        else:
            return Network()._init(
                self.trt_builder.create_network(explicit_batch_flag))

    def create_builder_config(self,
                              precision: Union[str, trt.DataType],
                              timing_cache: Union[str, Path,
                                                  trt.ITimingCache] = None,
                              tensor_parallel: int = 1,
                              use_refit: bool = False,
                              int8: bool = False,
                              strongly_typed: bool = False,
                              opt_level: Optional[int] = None,
                              profiling_verbosity: str = "layer_names_only",
<<<<<<< HEAD
                              precision_constraints: Optional[str] = "obey",
=======
                              use_strip_plan: bool = False,
                              weight_streaming: bool = False,
>>>>>>> db4edea1
                              **kwargs) -> BuilderConfig:
        ''' @brief Create a builder config with given precisions and timing cache
            @param precision: one of allowed precisions, defined in Builder._ALLOWED_PRECISIONS
            @param timing_cache: a timing cache object or a path to a timing cache file
            @param tensor_parallel: number of GPUs used for tensor parallel
            @param kwargs: any other arguments users would like to attach to the config object as attributes
            @param refit: set to accelerate multi-gpu building, build engine for 1 gpu and refit for the others
            @param int8: whether to build with int8 enabled or not. Can't be used together with refit option
            @return: A BuilderConfig object, return None if failed
        '''
        if strongly_typed and not support_strongly_type():
            logger.warning(
                "TRT version does not support strongly_type. strongly_typed flag is ignored."
            )

        # In TRT 10.0, enable strongly_typed by default.
        self.strongly_typed = self.strongly_typed or (strongly_typed and
                                                      support_strongly_type())

        quant_mode = kwargs.get("quant_mode", QuantMode(0))
        if not strongly_typed and precision not in self._ALLOWED_PRECISIONS:
            logger.error(
                f"precision should be one of {self._ALLOWED_PRECISIONS}")

        if use_strip_plan and not trt_gte_10():
            logger.error(
                "cannot use --strip_plan with tensorrt version 9.x or below")

        if (use_refit or use_strip_plan) and int8 and not trt_gte_10():
            # TRT folds weights into Myelin graph because network contains int8 tensor or Q/DQ nodes
            # These folded weights can not be refitted
            logger.error(
                "can't use refit/strip_plan and int8 mode at the same time before tensorrt 10.0"
            )

        config = self.trt_builder.create_builder_config()
        if weight_streaming:
            assert trt_gte_10(), \
                  "Weight streaming is only supported by TensorRT 10.0 or later."
            config.set_flag(trt.BuilderFlag.WEIGHT_STREAMING)
        if not self.strongly_typed:
            fp8 = quant_mode.has_fp8_qdq() or quant_mode.has_fp8_kv_cache()
            if precision == 'float16' or precision == trt.DataType.HALF:
                config.set_flag(trt.BuilderFlag.FP16)
            elif precision == 'bfloat16' or precision == trt.DataType.BF16:
                config.set_flag(trt.BuilderFlag.BF16)
            if int8:
                config.set_flag(trt.BuilderFlag.INT8)
            if fp8:
                config.set_flag(trt.BuilderFlag.FP8)

        if not fp8 and precision_constraints == 'obey':
            config.set_flag(trt.BuilderFlag.OBEY_PRECISION_CONSTRAINTS)

        config.set_preview_feature(trt.PreviewFeature.PROFILE_SHARING_0806,
                                   True)

        if use_refit:
            config.set_flag(trt.BuilderFlag.REFIT)

        if use_strip_plan:
            config.set_flag(trt.BuilderFlag.STRIP_PLAN)

        if opt_level is not None:
            config.builder_optimization_level = opt_level

        # Set TRT Engine profiling verbosity
        if profiling_verbosity == "detailed":
            config.profiling_verbosity = trt.ProfilingVerbosity.DETAILED
        elif profiling_verbosity == "none":
            config.profiling_verbosity = trt.ProfilingVerbosity.NONE
        else:
            config.profiling_verbosity = trt.ProfilingVerbosity.LAYER_NAMES_ONLY

        # set timing cache
        cache = None
        if timing_cache is not None:
            # use given cache
            if isinstance(timing_cache, trt.ITimingCache):
                cache = timing_cache
            # read cache from file
            elif isinstance(timing_cache,
                            (str, Path)) and os.path.exists(timing_cache):
                with open(timing_cache, "rb") as f:
                    cache = config.create_timing_cache(f.read())
            else:
                logger.warning(
                    "Invalid timing cache, using freshly created one")
        if cache is None:
            cache = config.create_timing_cache(b"")
        # When user does not given any existing cache, internally always created one
        # so the cache should never None here
        assert cache is not None and isinstance(cache, trt.ITimingCache)
        config.set_timing_cache(cache, ignore_mismatch=False)

        # set weight sparsity
        weight_sparsity = kwargs.get("weight_sparsity", False)
        if weight_sparsity:
            config.set_flag(trt.BuilderFlag.SPARSE_WEIGHTS)

        return BuilderConfig()._init(config,
                                     precision=precision,
                                     tensor_parallel=tensor_parallel,
                                     use_refit=use_refit,
                                     int8=int8,
                                     strongly_typed=self.strongly_typed,
                                     use_strip_plan=use_strip_plan,
                                     **kwargs)

    def _add_optimization_profile(self, network: Network,
                                  builder_config: BuilderConfig):
        assert isinstance(builder_config, BuilderConfig)
        assert isinstance(network, Network)
        input_tensors = network._inputs
        if len(input_tensors) == 0:
            logger.warning("There are no inputs in the network!")
            return
        num_profiles = len(list(input_tensors.values())[0].profiles)
        for i in range(num_profiles):
            logger.debug(f'Adding optimization profile {i+1}/{num_profiles}')
            profile = self.trt_builder.create_optimization_profile()
            for input_name in input_tensors.keys():
                shape_profile = input_tensors[input_name].profiles[i]
                min_shape = [*shape_profile.min]
                opt_shape = [*shape_profile.opt]
                max_shape = [*shape_profile.max]
                if network._auto_parallel_config is not None:
                    io_shards = network._auto_parallel_config["io_shards"]
                    if input_name in io_shards:
                        shards = io_shards[input_name]
                        for dim, shard_num in shards.items():
                            min_shape[dim] = int(
                                math.floor(min_shape[dim] / shard_num))
                            opt_shape[dim] = int(
                                round(opt_shape[dim] / shard_num))
                            max_shape[dim] = int(
                                math.ceil(max_shape[dim] / shard_num))
                profile.set_shape(input_name, min_shape, opt_shape, max_shape)
                logger.debug(
                    f'{input_name}, min: {min_shape}, opt: {opt_shape}, max: {max_shape}, dimension names: {shape_profile.dimension_names}'
                )
            builder_config.trt_builder_config.add_optimization_profile(profile)
        assert self._validate_named_dimensions(
            network, builder_config
        ), "Validation of the tensor dimension ranges failed, please check the dimension ranges, find the offensive tensor and dimension name in above the error log"

    def _validate_named_dimensions(self, network: Network,
                                   builder_config) -> bool:
        '''
            For each profile, validate that the named dimensions of different input tensors in this profile all have same range.
            TRT will validate the same condition, validate it earlier to make sure the modeling in TensorRT-LLM are correct and
            makes the error msg more user friendly.
        '''
        valid = True
        for profile_idx in range(
                builder_config.trt_builder_config.num_optimization_profiles):
            dimension_to_range = {}
            for input_name, input_tensor in network._inputs.items():
                # it's legal that a Tensor does not have dim_range?
                if len(input_tensor.profiles) != 0:
                    profile = input_tensor.profiles[profile_idx]
                    for dim_idx, dim_name in enumerate(profile.dimension_names):
                        if dim_name not in dimension_to_range:
                            dimension_to_range[dim_name] = []
                        min, opt, max = profile.min[dim_idx], profile.opt[
                            dim_idx], profile.max[dim_idx]
                        dimension_to_range[dim_name].append(
                            (input_name, (min, opt, max)))
            for dim, ranges in dimension_to_range.items():
                unique_ranges = set([r[1] for r in ranges])
                logger.debug(
                    f"Validating dimension:{dim}, ranges for this dim are:{unique_ranges}"
                )
                if len(unique_ranges) != 1:
                    logger.error(
                        f"Found illegal dimension setting for profile {profile_idx}, dimension name is: {dim}"
                    )
                    logger.error(
                        "Offensive tensors which have this dimension are:\n" +
                        "\n".join([f"{r[1]} {dim} {r[0]}" for r in ranges]))
                    valid = False
        return valid

    @_is_building
    def refit_engine(self, network: Network, engine_buffer) -> trt.IHostMemory:
        '''
            @brief: Refit one TensorRT engine using weights from the network,
                user should guarantee that the engine is built with REFIT flag, and the network has the same structure with the engine.
            @param engine_buffer: A serialized TensorRT engine.
            @param network: Network object.
            @return: A serialized TRT engine if refit successfully, None otherwise
        '''
        assert isinstance(network, Network)
        logger.info('Refit TRT engine')
        runtime = trt.Runtime(logger.trt_logger)
        engine = runtime.deserialize_cuda_engine(engine_buffer)

        tik = time.time()

        # Refit engine
        refitter = trt.Refitter(engine, logger.trt_logger)
        if network.named_parameters is not None:
            for name, param in network.named_parameters:
                if param._get_weights(
                ) is None or not refitter.set_named_weights(
                        name, param._get_weights()):
                    logger.error(f'Failed to refit weight: {name}')
                    return None
        else:
            logger.error(
                'Please set named parameters before building multiple engines.')
            return None

        if not refitter.refit_cuda_engine():
            logger.error('Failed to refit engine.')
            return None

        tok = time.time()
        t = time.strftime('%H:%M:%S', time.gmtime(tok - tik))
        logger.info(f'Total time of refitting {engine.name}: {t}')
        serialized_engine = engine.serialize()
        return serialized_engine

    @_is_building
    def build_engine(self, network: Network,
                     builder_config: BuilderConfig) -> trt.IHostMemory:
        '''
            @brief: Build one TensorRT engine from the network.
            @param network: Network object.
            @param builder_config: BuilderConfig object.
            @return: A serialized TRT engine.
        '''
        assert isinstance(network, Network)
        builder_config.plugin_config = network.plugin_config
        builder_config.auto_parallel_config = network.auto_parallel_config
        if builder_config.auto_parallel_config is not None:
            mapping = builder_config.auto_parallel_config["mapping"]
            builder_config.tensor_parallel = mapping.tp_size
            builder_config.pipeline_parallel = mapping.pp_size
        if builder_config.trt_builder_config.num_optimization_profiles == 0:
            self._add_optimization_profile(network, builder_config)
        engine = None

        # Rename weights
        if network.named_parameters is not None:
            for name, param in network.named_parameters:
                if param._get_weights() is None:
                    if not param.is_buffer:
                        logger.info(
                            f"Parameter {name} {param.raw_value.shape} {param.raw_value.dtype} was created"
                            " but unused in forward method, so not materialized to TRT network"
                        )
                    continue
                if not network.trt_network.set_weights_name(
                        param._get_weights(), name):
                    raise RuntimeError(f'Failed to set weight: {name}')

        network._fill_weights()
        # Build engine
        logger.info(f'Build TensorRT engine {network.trt_network.name}')
        tik = time.time()
        engine = self.trt_builder.build_serialized_network(
            network.trt_network, builder_config.trt_builder_config)
        if engine is None:
            logger.error('Engine building failed, please check the error log.')
            return None

        tok = time.time()
        t = time.strftime('%H:%M:%S', time.gmtime(tok - tik))
        logger.info(f'Total time of building {network.trt_network.name}: {t}')

        return engine

    @staticmethod
    def save_timing_cache(builder_config: BuilderConfig, out_path: str) -> bool:
        '''Serialize timing cache of given builder config to file specified by out_path
            return True if the cache is successfully serialized, False otherwise
        '''
        cache = builder_config.trt_builder_config.get_timing_cache()
        if cache is None:
            logger.warning(
                'No timing cache found in the given builder config, skip saving.'
            )
            return False
        with cache.serialize() as buffer:
            with open(out_path, "wb") as f:
                f.write(buffer)
                f.flush()
                os.fsync(f)
        logger.info(f'Timing cache serialized to {out_path}')
        return True

    @staticmethod
    def save_config(builder_config: BuilderConfig, config_path: str):
        config = builder_config.to_dict()
        to_json_file(config, config_path)
        logger.info(f'Config saved to {config_path}.')


@dataclass
class BuildConfig:
    max_input_len: int = 256
    max_output_len: int = 256
    opt_batch_size: int = 8
    max_batch_size: int = 8
    max_beam_width: int = 1
    max_num_tokens: Optional[int] = None
    opt_num_tokens: Optional[int] = None
    max_prompt_embedding_table_size: int = 0
    gather_context_logits: int = False
    gather_generation_logits: int = False
    strongly_typed: bool = False
    builder_opt: Optional[int] = None
    profiling_verbosity: str = 'layer_names_only'
    enable_debug_output: bool = False
    max_draft_len: int = 0
    speculative_decoding_mode: SpeculativeDecodingMode = SpeculativeDecodingMode.NONE
    use_refit: bool = False
    input_timing_cache: str = None
    output_timing_cache: str = None
    lora_config: LoraConfig = LoraConfig()
    auto_parallel_config: AutoParallelConfig = AutoParallelConfig()
    weight_sparsity: bool = False
    weight_streaming: bool = False
    plugin_config: PluginConfig = PluginConfig()
    use_strip_plan: bool = False
    max_encoder_input_len: int = 1  # for enc-dec DecoderModel
    use_fused_mlp: bool = False
    dry_run: bool = False
    visualize_network: bool = False

    def __post_init__(self):
        """
        Check and may modify max_num_tokens and opt_num_tokens after instantiation
        """
        max_num_tokens, opt_num_tokens = check_max_num_tokens(
            max_num_tokens=self.max_num_tokens,
            opt_num_tokens=self.opt_num_tokens,
            max_batch_size=self.max_batch_size,
            max_input_len=self.max_input_len,
            max_beam_width=self.max_beam_width,
            remove_input_padding=self.plugin_config.remove_input_padding,
            enable_context_fmha=self.plugin_config.context_fmha,
            tokens_per_block=self.plugin_config.tokens_per_block,
            multiple_profiles=self.plugin_config.multiple_profiles,
        )
        self.max_num_tokens, self.opt_num_tokens = max_num_tokens, opt_num_tokens

    @classmethod
    def from_dict(cls, config, plugin_config=None):
        max_input_len = config.pop('max_input_len')
        max_output_len = config.pop('max_output_len')
        max_batch_size = config.pop('max_batch_size')
        max_beam_width = config.pop('max_beam_width')
        max_num_tokens = config.pop('max_num_tokens')
        opt_num_tokens = config.pop('opt_num_tokens')
        opt_batch_size = config.pop('opt_batch_size', None)
        max_prompt_embedding_table_size = config.pop(
            'max_prompt_embedding_table_size', 0)
        gather_context_logits = config.pop('gather_context_logits', False)
        gather_generation_logits = config.pop('gather_generation_logits', False)
        strongly_typed = config.pop('strongly_typed', False)
        builder_opt = config.pop('builder_opt', None)
        weight_sparsity = config.pop('weight_sparsity', False)
        profiling_verbosity = config.pop('profiling_verbosity',
                                         'layer_names_only')
        enable_debug_output = config.pop('enable_debug_output', False)
        max_draft_len = config.pop('max_draft_len', 0)
        speculative_decoding_mode = config.pop('speculative_decoding_mode',
                                               SpeculativeDecodingMode.NONE)
        use_refit = config.pop('use_refit', False)
        input_timing_cache = config.pop('input_timing_cache', None)
        output_timing_cache = config.pop('output_timing_cache', None)
        lora_config = LoraConfig.from_dict(config.get('lora_config', {}))
        auto_parallel_config = AutoParallelConfig.from_dict(
            config.get('auto_parallel_config', {}))
        max_encoder_input_len = config.pop('max_encoder_input_len', 1024)
        weight_streaming = config.pop('weight_streaming', False)

        use_strip_plan = config.pop('use_strip_plan', False)

        if plugin_config is None:
            plugin_config = PluginConfig()
        if "plugin_config" in config.keys():
            plugin_config.update_from_dict(config["plugin_config"])

        dry_run = config.pop('dry_run', False)
        visualize_network = config.pop('visualize_network', False)

        return cls(
            max_input_len=max_input_len,
            max_output_len=max_output_len,
            max_batch_size=max_batch_size,
            max_beam_width=max_beam_width,
            max_num_tokens=max_num_tokens,
            opt_num_tokens=opt_num_tokens,
            opt_batch_size=opt_batch_size,
            max_prompt_embedding_table_size=max_prompt_embedding_table_size,
            gather_context_logits=gather_context_logits,
            gather_generation_logits=gather_generation_logits,
            strongly_typed=strongly_typed,
            builder_opt=builder_opt,
            profiling_verbosity=profiling_verbosity,
            enable_debug_output=enable_debug_output,
            max_draft_len=max_draft_len,
            speculative_decoding_mode=speculative_decoding_mode,
            use_refit=use_refit,
            input_timing_cache=input_timing_cache,
            output_timing_cache=output_timing_cache,
            lora_config=lora_config,
            auto_parallel_config=auto_parallel_config,
            use_strip_plan=use_strip_plan,
            max_encoder_input_len=max_encoder_input_len,
            weight_sparsity=weight_sparsity,
            weight_streaming=weight_streaming,
            plugin_config=plugin_config,
            dry_run=dry_run,
            visualize_network=visualize_network)

    @classmethod
    def from_json_file(cls, config_file, plugin_config=None):
        with open(config_file) as f:
            config = json.load(f)
            return BuildConfig.from_dict(config, plugin_config=plugin_config)

    def to_dict(self):
        output = copy.deepcopy(self.__dict__)
        output['plugin_config'] = output['plugin_config'].to_dict()
        output['lora_config'] = output['lora_config'].to_dict()
        output['auto_parallel_config'] = output['auto_parallel_config'].to_dict(
        )
        return output

    def update_from_dict(self, config: dict):
        for name, value in config.items():
            if not hasattr(self, name):
                raise AttributeError(
                    f"{self.__class__} object has no attribute {name}")
            setattr(self, name, value)

    def update(self, **kwargs):
        self.update_from_dict(kwargs)


class EngineConfig:

    def __init__(self, pretrained_config: 'PretrainedConfig',
                 build_config: 'BuildConfig', version: str):
        self.pretrained_config = pretrained_config
        self.build_config = build_config
        self.version = version

    @classmethod
    def from_json_file(cls, config_file):
        with open(config_file) as f:
            config = json.load(f)
            return cls(PretrainedConfig.from_dict(config['pretrained_config']),
                       BuildConfig.from_dict(config['build_config']),
                       config['version'])

    def to_dict(self):
        build_config = self.build_config.to_dict()
        build_config.pop('dry_run', None)  # Not an Engine Characteristic
        build_config.pop('visualize_network',
                         None)  # Not an Engine Characteristic
        return {
            'version': self.version,
            'pretrained_config': self.pretrained_config.to_dict(),
            'build_config': build_config,
        }


class Engine:

    def __init__(self, config: EngineConfig, engine: Union[trt.IHostMemory,
                                                           None]):
        self.config = config
        self.engine = engine

    def save(self, engine_dir: str):
        os.makedirs(engine_dir, exist_ok=True)
        lora_config = self.config.build_config.lora_config
        lora_dirs = lora_config.lora_dir
        root_lora_dir = os.path.join(engine_dir, 'lora')
        if len(lora_dirs) > 0:
            os.makedirs(root_lora_dir, exist_ok=True)
            for index, lora_dir in enumerate(lora_dirs):
                if lora_config.lora_ckpt_source == 'hf':
                    target_lora_dir = f"{root_lora_dir}/{index}"
                    os.makedirs(target_lora_dir, exist_ok=True)
                    shutil.copy2(os.path.join(lora_dir, 'adapter_config.json'),
                                 target_lora_dir)
                    weight_file = os.path.join(lora_dir, 'adapter_model.bin')
                    if os.path.exists(weight_file):
                        shutil.copy2(weight_file, target_lora_dir)
                    weight_file = os.path.join(lora_dir,
                                               'adapter_model.safetensors')
                    if os.path.exists(weight_file):
                        shutil.copy2(weight_file, target_lora_dir)
                    lora_config.lora_dir[index] = f"lora/{index}"
                elif lora_config.lora_ckpt_source == 'nemo':
                    target_lora_file = f"{root_lora_dir}/{index}.nemo"
                    shutil.copyfile(lora_dir, target_lora_file)
                    lora_config.lora_dir[index] = f"lora/{index}.nemo"
        else:
            if os.path.exists(root_lora_dir) and os.path.isdir(root_lora_dir):
                shutil.rmtree(root_lora_dir)
        if self.config.pretrained_config.mapping.rank == 0:
            with open(os.path.join(engine_dir, 'config.json'),
                      "w",
                      encoding="utf-8") as f:
                json.dump(self.config.to_dict(), f, indent=4)
        if self.engine is not None:
            serialize_engine(
                self.engine,
                os.path.join(
                    engine_dir,
                    f'rank{self.config.pretrained_config.mapping.rank}.engine'))

    @classmethod
    def from_dir(cls, engine_dir: str, rank: int = 0):
        with open(os.path.join(engine_dir, f'rank{rank}.engine'), 'rb') as f:
            engine_buffer = f.read()

        config = EngineConfig.from_json_file(
            os.path.join(engine_dir, 'config.json'))
        config.pretrained_config.set_rank(rank)

        return cls(config, engine_buffer)


def get_engine_version(engine_dir: str) -> Union[None, str]:
    engine_dir = Path(engine_dir)
    config_path = engine_dir / "config.json"
    with open(config_path, 'r') as f:
        config = json.load(f)

    if 'version' not in config:
        return None

    return config['version']


def build(model: PretrainedModel, build_config: BuildConfig) -> Engine:
    '''Build engine from given model and optimization options specified in the build_config
       WARNING: this function may change the given \p model object state in some optimization passes
       to avoid cloning a model since normally the LLM models consumes large memory.
       Create a new fresh model object if you need to build with different options.

    '''
    # avoid changing the input config
    build_config = copy.deepcopy(build_config)
    build_config.plugin_config.dtype = model.config.dtype

    if model.config.quantization.quant_algo == QuantAlgo.FP8 or \
            model.config.quantization.kv_cache_quant_algo == QuantAlgo.FP8:
        build_config.strongly_typed = True

    if hasattr(model.config, 'max_draft_len'):
        build_config.max_draft_len = model.config.max_draft_len
        if build_config.speculative_decoding_mode != SpeculativeDecodingMode.MEDUSA:
            logger.warning(
                'speculative_decoding_mode is not Medusa for Medusa model. Overwriting speculative_decoding_mode'
            )
        build_config.speculative_decoding_mode = SpeculativeDecodingMode.MEDUSA

    if build_config.speculative_decoding_mode != SpeculativeDecodingMode.NONE:
        logger.info(
            f'Increasing max_output_len ({build_config.max_output_len}) '
            f'by max_draft_len ({build_config.max_draft_len}) '
            'to account for speculative decoding implementation specifics. '
            'Maximum number of generated tokens remains the same. '
            f'New max_output_len is set to {build_config.max_output_len + build_config.max_draft_len}'
        )
        build_config.max_output_len += build_config.max_draft_len

    if build_config.speculative_decoding_mode != SpeculativeDecodingMode.NONE:
        num_tokens = build_config.max_batch_size * (build_config.max_draft_len +
                                                    1)
        if build_config.max_num_tokens < num_tokens:
            logger.info(
                f'max_num_tokens ({build_config.max_num_tokens}) is smaller than '
                'max_batch_size * (max_draft_len + 1) = '
                f'({build_config.max_batch_size} * ({build_config.max_draft_len} + 1)). '
                f'New max_num_tokens is set to {num_tokens}.')
            build_config.max_num_tokens = num_tokens

    if build_config.plugin_config.use_paged_context_fmha:
        if (model.config.quant_mode.has_fp8_kv_cache()
                and not model.config.quant_mode.has_fp8_qdq()):
            raise RuntimeError(
                "FP8 Paged Context FMHA only works with fp8 quantization workflow currently."
            )
        if (model.config.quant_mode.has_fp8_kv_cache()
                and not build_config.plugin_config.use_fp8_context_fmha):
            build_config.plugin_config.use_fp8_context_fmha = True
            logger.warning(
                "FP8 Context FMHA is enabled by default to support FP8 Paged Context FMHA."
            )
        if model.config.quant_mode.has_int8_kv_cache():
            raise RuntimeError(
                "Paged Context FMHA doesn't work with int8 kv cache currently.")

    use_auto_parallel = build_config.auto_parallel_config.enabled
    gemm_swiglu_plugin = build_config.plugin_config.gemm_swiglu_plugin
    if gemm_swiglu_plugin:
        if not build_config.use_fused_mlp:
            raise RuntimeError(
                "GemmSwiGLU plugin requires --use_fused_mlp flag")
        if gemm_swiglu_plugin not in ["fp8"]:
            raise RuntimeError(
                f"GemmSwiGLU plugin currently has limited support: fp8 only, "
                f"got: {gemm_swiglu_plugin}")

    if build_config.plugin_config.lora_plugin is not None:
        model.use_lora(build_config.lora_config)

    is_enc_dec = model.config.architecture in ["EncoderModel", "DecoderModel"]
    model = optimize_model(
        model,
        use_ootb_moe=build_config.plugin_config.moe_plugin is None,
        use_fused_mlp=(build_config.use_fused_mlp and not is_enc_dec
                       and not use_auto_parallel),
        gemm_swiglu_plugin_dtype=gemm_swiglu_plugin,
        use_fused_rg_lru=model.config.architecture
        in ["RecurrentGemmaForCausalLM"],
        use_unfused_qkv_gemm=use_auto_parallel,
        use_prompt_tuning=(build_config.max_prompt_embedding_table_size > 0),
        use_lora=build_config.plugin_config.lora_plugin is not None,
        max_lora_rank=build_config.lora_config.max_lora_rank,
        use_fp8_context_fmha=(
            model.config.quantization.quant_algo == QuantAlgo.FP8
            and build_config.plugin_config.use_fp8_context_fmha),
    )

    if is_enc_dec:
        model.precompute_relative_attention_bias(build_config)

    builder = Builder()
    builder_config = builder.create_builder_config(
        precision=model.config.dtype,
        use_refit=build_config.use_refit,
        timing_cache=build_config.input_timing_cache,
        int8=(model.config.quant_mode.has_act_or_weight_quant()
              and not model.config.quant_mode.has_per_group_scaling())
        or model.config.quant_mode.has_int8_kv_cache(),
        strongly_typed=build_config.strongly_typed,
        opt_level=build_config.builder_opt,
        profiling_verbosity=build_config.profiling_verbosity,
        quant_mode=model.config.quant_mode,
        use_strip_plan=build_config.use_strip_plan,
        weight_sparsity=build_config.weight_sparsity,
        weight_streaming=build_config.weight_streaming,
    )

    network = builder.create_network()
    network.plugin_config = build_config.plugin_config

    use_weight_only = model.config.quant_mode.is_weight_only()
    per_group = model.config.quant_mode.has_per_group_scaling()
    use_smooth_quant = model.config.quant_mode.has_act_and_weight_quant()
    disable_weight_only_quant_plugin = model.config.disable_weight_only_quant_plugin if hasattr(
        model.config, 'disable_weight_only_quant_plugin') else False

    if use_weight_only and not disable_weight_only_quant_plugin:
        if per_group:
            network.plugin_config.weight_only_groupwise_quant_matmul_plugin = model.config.dtype
        else:
            network.plugin_config.weight_only_quant_matmul_plugin = model.config.dtype
    if use_smooth_quant and model.config.quantization.use_plugin_sq:
        network.plugin_config.set_smooth_quant_plugins(model.config.dtype)
    nccl_plugin = model.config.dtype if model.config.mapping.world_size > 1 else None
    network.plugin_config.set_nccl_plugin(
        nccl_plugin, network.plugin_config.use_custom_all_reduce)

    with net_guard(network):
        # Prepare
        network.set_named_parameters(model.named_parameters())

        # Forward
        prepare_input_args = {
            "max_batch_size":
            build_config.max_batch_size,
            "max_input_len":
            build_config.max_input_len,
            "max_seq_len":
            build_config.max_input_len + build_config.max_output_len,
            "use_cache":
            True,
            "max_beam_width":
            build_config.max_beam_width,
            "max_num_tokens":
            build_config.max_num_tokens,
            "opt_num_tokens":
            build_config.opt_num_tokens,
            "prompt_embedding_table_size":
            build_config.max_prompt_embedding_table_size,
            "max_draft_len":
            build_config.max_draft_len,
            "speculative_decoding_draft_tokens_external":
            build_config.speculative_decoding_mode ==
            SpeculativeDecodingMode.DRAFT_TOKENS_EXTERNAL,
            "gather_context_logits":
            build_config.gather_context_logits,
            "gather_generation_logits":
            build_config.gather_generation_logits,
            "lora_target_modules":
            build_config.lora_config.lora_target_modules
        }

        if model.config.architecture == "DecoderModel":
            prepare_input_args["max_seq_len"] = build_config.max_output_len
            prepare_input_args[
                "max_decoder_input_len"] = build_config.max_input_len
            prepare_input_args[
                "max_encoder_input_len"] = build_config.max_encoder_input_len

        if model.config.architecture == "WhisperEncoder":

            prepare_input_args = {
                "max_batch_size": build_config.max_batch_size,
            }

        inputs = model.prepare_inputs(**prepare_input_args)
        model(**inputs)

        if build_config.enable_debug_output:
            for k, v in model.named_network_outputs():
                network._mark_output(v, k, str_dtype_to_trt(model.config.dtype))

    if model.config.architecture != "DecoderModel":
        optimize(network)

    if use_auto_parallel:
        config = build_config.auto_parallel_config
        config.builder_flags = builder_config.trt_builder_config.flags
        sharded_networks = auto_parallel(network, config)
        network = sharded_networks[model.config.mapping.rank]
        if not build_config.auto_parallel_config.debug_mode:
            mapping = network.auto_parallel_config["mapping"]
            model.config.mapping = mapping

    if build_config.visualize_network:
        network.to_dot(f'rank{model.config.mapping.rank}.dot')

    # Network -> Engine
    engine = None if build_config.dry_run else builder.build_engine(
        network, builder_config)
    engine_config = EngineConfig(model.config, build_config, __version__)

    if build_config.output_timing_cache is not None and model.config.mapping.rank == 0:
        ok = builder.save_timing_cache(builder_config,
                                       build_config.output_timing_cache)
        assert ok, "Failed to save timing cache."

    return Engine(engine_config, engine)<|MERGE_RESOLUTION|>--- conflicted
+++ resolved
@@ -132,12 +132,9 @@
                               strongly_typed: bool = False,
                               opt_level: Optional[int] = None,
                               profiling_verbosity: str = "layer_names_only",
-<<<<<<< HEAD
                               precision_constraints: Optional[str] = "obey",
-=======
                               use_strip_plan: bool = False,
                               weight_streaming: bool = False,
->>>>>>> db4edea1
                               **kwargs) -> BuilderConfig:
         ''' @brief Create a builder config with given precisions and timing cache
             @param precision: one of allowed precisions, defined in Builder._ALLOWED_PRECISIONS
