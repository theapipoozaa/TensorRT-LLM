# SPDX-FileCopyrightText: Copyright (c) 2022-2024 NVIDIA CORPORATION & AFFILIATES. All rights reserved.
# SPDX-License-Identifier: Apache-2.0
#
# Licensed under the Apache License, Version 2.0 (the "License");
# you may not use this file except in compliance with the License.
# You may obtain a copy of the License at
#
# http://www.apache.org/licenses/LICENSE-2.0
#
# Unless required by applicable law or agreed to in writing, software
# distributed under the License is distributed on an "AS IS" BASIS,
# WITHOUT WARRANTIES OR CONDITIONS OF ANY KIND, either express or implied.
# See the License for the specific language governing permissions and
# limitations under the License.
import math
import weakref
from collections import OrderedDict
from enum import IntEnum, IntFlag, auto
from functools import partial
from typing import List, Optional, Sequence, Tuple, Union

import numpy as np

# isort: off
import tensorrt as trt
# isort: on

from . import graph_rewriting as gw
from ._common import default_net, default_trtnet, precision
from ._utils import (bf16_array, bool_array, dim_resolve_negative,
                     dim_to_trt_axes, dims_array, fp16_array, fp32_array,
                     int32_array, int64_array, np_dtype_to_trt,
                     str_dtype_to_trt, trt_dtype_to_np, trt_dtype_to_str,
                     trt_gte_10)
from .network import PluginInfo, set_np_weight, set_plugin_info
from .plugin import TRT_LLM_PLUGIN_NAMESPACE, current_all_reduce_helper
from .quantization import QuantMode


class DimRange(object):
    '''
        One DimRange object stores the ranges of all the dimensions of one tensor in one optimization profile.
        For example, tensor has 2 dimensions. Then the data members are:
            self.min = [dim 0 min, dim 1 min]
            self.opt = [dim 0 opt, dim 1 opt]
            self.max = [dim 0 max, dim 1 max]
        For static dimension, it has min==opt==max, thus the \p shape param in the ctor can be an integer
    '''

    def __init__(self, shape: List[Union[int, List[int], Tuple[int, int, int]]],
                 names: List[str]):
        '''
        Parameters:
            shape: a list with length N, each element is an integer or a 3-elements tuple/list of int,
                where N is the number of dimensions for a tensor.
                When one element is an integer, it means that dimension is static.
                Otherwise, when one element is a tuple/list, it means the dimension is dynamic.
                The 3 elements in one tuple/list is ordered by (min, opt, max), and this function asserts
                0 <= min <= opt <= max.

                Example, for a 3 rank tensor, with 1st dimension being static and has value 16, and second dimension being dynamic with
                min/opt/max values being 1/8/32, and 3rd dimension being static and has value 8.
                The shape parameter could be:
                    [16, (1, 8, 32), 8]
                It has same semantics of
                    [(16, 16, 16), (1, 8, 32), (8, 8, 8)]
        '''
        self.min = []
        self.opt = []
        self.max = []
        self.dimension_names = names
        assert len(names) == len(
            shape
        ), "Expecting shape list and name list must have same length, got {shape=}, {name=}"
        for dim in shape:
            if isinstance(dim, (list, tuple)):
                assert len(dim) == 3 and 0 <= dim[0] <= dim[1] <= dim[2], \
                "Each dimension must specify a 3-elements tuple or list in the order of (min,opt,max), got {dim=}"
                self.min.append(dim[0])
                self.opt.append(dim[1])
                self.max.append(dim[2])
            elif isinstance(dim, int):
                self.min.append(dim)
                self.opt.append(dim)
                self.max.append(dim)
            else:
                raise AttributeError(
                    f'Dimension should be [min, opt, max] (dynamic shape) or int (specific value). Got {type(dim)}'
                )

    def __eq__(self, __value: object) -> bool:
        return isinstance(__value, DimRange) and \
            self.dimension_names == __value.dimension_names and \
            self.min == __value.min and self.opt == __value.opt and self.max == __value.max

    def __repr__(self) -> str:
        return str(self)

    def __str__(self) -> str:
        return f"{self.dimension_names=} {self.min=}, {self.opt=}, {self.max=})"

    def __hash__(self) -> int:
        return hash(str(self))


class Tensor(object):
    '''
    The class to represent dense tensors.

    A dense tensor is named, has a shape and contains typed elements. Each
    dimension of a tensor can either be static or dynamic. Static dimensions
    are known at engine compilation by TensorRT. Dynamic dimensions can take
    values determined at runtime. The tensor can be located on the host (CPU)
    or the device (GPU).
    '''

    def __init__(self,
                 name=None,
                 dtype=None,
                 shape=None,
                 dim_range=None,
                 is_network_input=True,
                 location=trt.TensorLocation.DEVICE,
                 network=None,
                 trt_tensor=None):
        '''
        Parameters:
            name : str
                The name of the tensor.

            dtype : tensorrt.DataType
                The type of the elements of the tensor. See the TensorRT
                documentation for list of supported data types.

            shape : tensorrt.Dims
                The dimensions of the tensor. In TensorRT-LLM, tensors can have
                static or dynamic dimensions (it is possible to mix static and
                dynamic dimensions).  A static dimension is known when the
                TensorRT engine is built. A dynamic dimension can be set when
                the engine is executed. Use -1 for dynamic dimensions.

            dim_range : OrderedDict
                An ordered dictionary (the positions of the elements matter)
                that associates a name and a range of values to the dimensions.
                For a static dimension, the range must be limited to a single
                value. For a dynamic dimension, the range is defined by three
                values [min, opt, max] where min and max are, respectively, the
                smallest and largest possible values of that dimension.  The
                opt value is used by TensorRT to optimize the engine for the
                most common case.

                Assume there is N optimization profiles, each item dim_range dict is ordered by:
                 (dynamic dimension name : [profile 0 (min, opt, max), profile 1 (min, opt, max), ... profile N(min, opt, max)])
                or it's following when the dimension is static (can think as min==opt==max):
                 (static dimension name : [profile 0 value, profile 1 value, ... profile N value])
                For static dimension the profile 0-N value must be same, (TODO: can it be simplified to be only 1 value?)
                And number of keys is equal to number of optimization profiles.

            is_network_input : bool
                A boolean indicating if that tensor is an input of the network.
                Inputs must be provided by the user to run the engine.

            location : tensorrt.TensorLocation
                A flag to indicate where the tensor will be located. It can be
                on the host (CPU) or the device (GPU).

            network: Network
                A parent Network instance, that helps to fine the users of this tensor.

            trt_tensor: trt.ITensor
                Construct with the ITensor instance directly, and no shape profiles are required.
        '''

        # Layout of self.profiles
        # Opt profile 0: dim 0 (min, opt, max), dim 1 (min, opt, max) ... dim M
        # Opt profile 1: dim 0 (min, opt, max), dim 1 (min, opt, max) ... dim M
        # ...
        # Opt profile N: dim 0 ...                                        dim M

        # So from the dim_range arg to self.profiles conversion, there is a layout transpose
        # dim_range arg is: {M dimension x N profiles}, while self.profiles layout is {N profiles x M dimensions}
        if isinstance(dtype, str):
            dtype = str_dtype_to_trt(dtype)

        self.profiles = []

        self.is_tensor_wrapper = False  # specially for the graph rewriter

        # work as a wrapper for a trt.ITensor, this is used specially in the graph rewriter
        if trt_tensor is not None:
            self.is_tensor_wrapper = True
            assert network is not None
            self.trt_tensor = trt_tensor
            self._network = weakref.ref(network)
            assert not is_network_input, "is_network_input should be False when trt_tensor is not None"
            return

        # be cautious here, the weakref is critical to avoid circular referencing before Network and Tensor
        # using strong reference will likely cause significant peak memory increase, since Network objects
        # holds the weights data.
        self._network = weakref.ref(default_net())
        if is_network_input:
            if dim_range is not None:
                assert isinstance(dim_range, OrderedDict)
                assert len(
                    dim_range
                ) >= 1, f"Each input tensor shall have at least one dimension, tensor '{name}' found {dim_range=}"

                found_profiles = [
                    len(ranges) for _, ranges in dim_range.items()
                ]
                assert all(
                    [x == found_profiles[0] for x in found_profiles]
                ), f"Expecting all the dimensions in the dim_range has same number of profiles, tensor '{name}' got {dim_range=}"

                num_opt_profile = len(list(dim_range.items())[0][1])
                assert num_opt_profile >= 1
                for i in range(num_opt_profile):
                    range_shape = []
                    dimension_names = []
                    for dim, ranges in dim_range.items():
                        assert isinstance(ranges, (list, tuple))
                        range_shape.append(ranges[i])
                        dimension_names.append(dim)
                    self.profiles.append(DimRange(range_shape, dimension_names))

            default_net()._add_input(self, name, dtype, shape, dim_range)
            self.name = name
            self.dtype = dtype
            self.shape = shape
            self.location = location

    @property
    def network(self):
        return self._network()

    @property
    def name(self):
        '''
        The name of the tensor.
        '''
        return self.trt_tensor.name

    @name.setter
    def name(self, name):
        '''
        Set the name of the tensor.
        '''
        if name is not None:
            self.trt_tensor.name = name

    @property
    def dtype(self):
        '''
        The type of the elements in the tensor.
        '''
        return self.trt_tensor.dtype

    @dtype.setter
    def dtype(self, dtype):
        '''
        Set the type of the elements in the tensor.
        '''
        if dtype is not None:
            self.trt_tensor.dtype = dtype

    @property
    def shape(self):
        '''
        The shape of the tensor.
        '''
        return self.size()

    @shape.setter
    def shape(self, shape):
        '''
        Set the shape of the tensor. See __init__.
        '''
        if shape is not None:
            self.trt_tensor.shape = shape

    @property
    def location(self):
        '''
        The physical location of the tensor (on the host or the device).
        '''
        return self.trt_tensor.location

    @location.setter
    def location(self, location):
        '''
        Set the physical location of the tensor (on the host or the device). See __init__.
        '''
        if location is not None:
            self.trt_tensor.location = location

    def mark_output(self,
                    name: Optional[str] = None,
                    dtype: Optional[Union[str, trt.DataType]] = None):
        '''
        Mark a tensor as a network output.

        When a tensor is marked as an output, its content can be obtained after
        the execution of the TensorRT engine. The user is responsible for
        allocating buffers to store the output tensors when preparing the
        execution of the TensorRT engine.
        '''
        if name is None:
            name = self.name

        if dtype is None:
            dtype = self.dtype
        elif isinstance(dtype, str):
            dtype = str_dtype_to_trt(dtype)

        assert isinstance(dtype, trt.DataType)
        default_net()._mark_output(self, name, dtype)

    def __add__(self, b):
        '''
        See functional.add.
        '''
        return add(self, b)

    def __radd__(self, b):
        '''
        See functional.add.
        '''
        return add(b, self)

    def __sub__(self, b):
        '''
        See functional.sub.
        '''
        return sub(self, b)

    def __rsub__(self, b):
        '''
        See functional.sub.
        '''
        return sub(b, self)

    def __mul__(self, b):
        '''
        See functional.mul.
        '''
        return mul(self, b)

    def __rmul__(self, b):
        '''
        See functional.mul.
        '''
        return mul(b, self)

    def __truediv__(self, b):
        '''
        See functional.div.
        '''
        return div(self, b)

    def __floordiv__(self, b):
        '''
        See functional.floordiv.
        '''
        return floordiv(self, b)

    def __mod__(self, b):
        '''
        See functional.floordiv.
        '''
        return modulo(self, b)

    def __lt__(self, b):
        '''
        See functional.lt.
        '''
        return lt(self, b)

    def __gt__(self, b):
        '''
        See functional.gt.
        '''
        return gt(self, b)

    def __eq__(self, b):
        '''
        See functional.eq.
        '''
        if self.is_tensor_wrapper:
            # for graph rewriter
            return hash(self) == hash(b)
        else:
            # for creating the network
            return eq(self, b)

    def __ge__(self, b):
        '''
        Maps to functional.gt or functional.eq.
        '''
        return op_or(self.__gt__(b), self.__eq__(b))

    def __le__(self, b):
        '''
        Maps to functional.lt or functional.eq.
        '''
        return op_or(self.__lt__(b), self.__eq__(b))

    def view(self, shape, zero_is_placeholder=True):
        '''
        See functional.view.
        '''
        return view(self, shape, zero_is_placeholder)

    def flatten(self, start_dim=0, end_dim=-1):
        '''
        See functional.flatten.
        '''
        return flatten(self, start_dim, end_dim)

    def permute(self, dims):
        '''
        See functional.permute.
        '''
        return permute(self, dims)

    def transpose(self, dim0, dim1):
        '''
        See functional.transpose.
        '''
        return transpose(self, dim0, dim1)

    def mean(self, dim, keepdim=False):
        '''
        See functional.mean.
        '''
        return mean(self, dim, keepdim)

    def max(self, dim, keepdim=False):
        '''
        See functional.max.
        '''
        return max(self, dim, keepdim)

    def abs(self):
        '''
        See functional.abs.
        '''
        return abs(self)

    def sqrt(self):
        '''
        See functional.sqrt.
        '''
        return sqrt(self)

    def log(self):
        '''
        See functional.log.
        '''
        return log(self)

    def cast(self, dtype):
        '''
        See functional.cast.
        '''
        return cast(self, dtype)

    def size(self, dim=None):
        '''
        Returns the shape of the tensor if the dim parameter is None.
        Otherwise, returns a size of the dimension indicated by dim. The
        behavior is undefined if dim is negative or exceeds the rank of the
        tensor.
        '''
        if dim is None:
            return self.trt_tensor.shape

        return self.trt_tensor.shape[dim]

    def rank(self):
        '''
        Returns the rank (i.e. the number of dimensions) of the tensor.
        '''
        return len(self.trt_tensor.shape)

    def ndim(self):
        '''
        Returns the rank (i.e. the number of dimensions) of the tensor.
        '''
        return self.rank()

    def split(self, split_size_or_sections, dim=0):
        '''
        See functional.split.
        '''
        return split(self, split_size_or_sections, dim)

<<<<<<< HEAD
    def select(self, dim, index):
        '''
        See functional.select.
        '''
        return select(self, dim, index)
=======
    def unbind(self, dim=0):
        '''
        See functional.unbind.
        '''
        return unbind(self, dim)
>>>>>>> db4edea1

    def is_dynamic(self, dim=None):
        '''
        If the argument 'dim' is None, that function returns a boolean that
        indicates if the tensor contains a dynamic dimension (True) or not
        (False). In that case, the first dimension is excluded (as it usually
        corresponds to the batch size).  If the argument is an integer, that
        functions returns a boolean that indicates if the dimension 'dim' is
        dynamic (True) or not (False).
        '''
        if dim is not None:
            return self.trt_tensor.shape[dim] == -1

        for i, s in enumerate(self.trt_tensor.shape):
            if i != 0 and s == -1:
                return True

        return False

    # graph writer related functions

    def get_parent(self):
        ''' Get the layer that produces this tensor.  '''
        return self.network.get_tensor_parent(self)

    def get_users(self):
        ''' Get the layers that use this tensor as an input.  '''
        return self.network.get_tensor_users(self)

    def replace_all_uses_with(self, new_tensor):
        '''
        Replace all uses of this tensor as an input to consumer layers
        '''

        self.network.is_graph_altered = True
        users = self.get_users()
        for user in users:
            inputs_changed = 0
            for i in range(user.num_inputs):
                if user.get_inputs(i)[0].trt_tensor is self.trt_tensor:
                    inputs_changed += 1
                    user.set_input(i, new_tensor.trt_tensor)
            assert inputs_changed >= 1, "Tensor not found in layer inputs"

            # update the FLayerMetadata as well
            flayer = gw.FLayerInfoMemo.instance().get(user.name)
            flayer and flayer.replace_input_with(self, new_tensor)

    def is_trt_wrapper(self):
        '''
        Check if there is a trt.ITensor member inside, which is required for
        graph rewriter. In order to differentiate usages, it may be necessary
        to have an inheritance hierarchy.
        '''
        if hasattr(self, 'trt_tensor'):
            return True
        else:
            return False

    def __hash__(self):
        if self.is_trt_wrapper():
            return id(self.trt_tensor)
        else:
            return id(None)

    def __repr__(self):
        return f"TensorRT-LLM Tensor: {self.name=} {self.dtype=} {self.shape=}"


def _create_tensor(trt_tensor: trt.ITensor, producer: trt.ILayer) -> Tensor:
    '''
    A helper function to create a TensorRT-LLM Tensor object that encapsulates
    the connection between the TensorRT tensor (trt.ITensor) and the layer
    (trt.ILayer) that produces it.

    That function is expected to be used as:

        # Insert a new layer in the network using the TensorRT API:
        layer = default_trtnet().add_<some_layer>(...)
        # Extract the first output of that layer and connect it to the layer.
        return _create_tensor(layer.get_output(0), layer)

    That function also sets the precision of the layer/producer to the default
    precision of the network.

    Parameters:
        trt_tensor : trt.ITensor
            The TensorRT tensor to connect to its producer (the layer).

        producer : trt.ILayer
            The producer.

    Returns:
        The TensorRT-LLM tensor (functional.Tensor) that encapsulates the
        TensorRT tensor and the layer that produces it. The former is
        accessible through the attribute 'trt_tensor' and the latter using the
        attribute 'producer'.
    '''
    assert trt_tensor is not None
    assert producer is not None

    # Set the layer name since this is the only
    # centralized location to pass the name from
    # module space to the TRT IR
    default_net()._set_layer_name(producer)

    assert trt_tensor.shape.__len__(
    ) >= 0, f"tensor {trt_tensor.name} has an invalid shape"
    tensor = Tensor(name=trt_tensor.name,
                    dtype=trt_tensor.dtype,
                    shape=trt_tensor.shape,
                    is_network_input=False)
    tensor.trt_tensor = trt_tensor
    tensor.producer = producer

    # tb.print_stack(limit=10) # FOR DEBUGGING: filter producer.name if needed
    if default_net().dtype is not None and not default_net().strongly_typed:
        if producer.type not in [
                trt.LayerType.SHAPE, trt.LayerType.CONSTANT,
                trt.LayerType.GATHER, trt.LayerType.CONCATENATION
        ]:
            producer.precision = default_net().dtype
    assert tensor is not None

    if gw.FLayerInfoMemo.instance().cur_flayer is not None:
        gw.FLayerInfoMemo.instance().cur_flayer.layer_name = producer.name

    return tensor


def _add_plugin_info(layer, plugin_creator: trt.IPluginCreator,
                     plugin_name: str, pfc: trt.PluginFieldCollection) -> None:
    plugin_info = PluginInfo(plugin_creator, plugin_name, pfc)
    set_plugin_info(default_net().trt_network, layer.name, plugin_info)


class RotaryScalingType(IntEnum):
    none = 0
    linear = 1
    dynamic = 2


class PositionEmbeddingType(IntEnum):
    learned_absolute = 0
    rope_gptj = 1
    rope_gpt_neox = 2
    long_rope = 3
    alibi = 4
    alibi_with_scale = 5
    relative = 6
    chatglm = 7

    def is_rope(self) -> bool:
        return self in [self.rope_gptj, self.rope_gpt_neox, self.long_rope]

    def is_alibi(self) -> bool:
        return self in [self.alibi, self.alibi_with_scale]

    @staticmethod
    def choices() -> List[str]:
        return [embedding.name for embedding in PositionEmbeddingType]

    def __str__(self):
        return self.name

    @staticmethod
    def from_string(s):
        try:
            return PositionEmbeddingType[s]
        except KeyError:
            raise ValueError(f'Unsupported position embedding type: {s}')


class AttentionMaskType(IntEnum):
    padding = 0
    causal = 1
    bidirectional = 2
    bidirectionalglm = 3  # TODO: merge this mask into bidirectional
    blocksparse = 4


class LayerNormType(IntEnum):
    LayerNorm = 0
    RmsNorm = 1
    GroupNorm = 2


class LayerNormPositionType(IntEnum):
    pre_layernorm = 0
    post_layernorm = 1


class MLPType(IntEnum):
    MLP = 0
    GatedMLP = 1
    FusedGatedMLP = 2


def activation(input: Tensor, act_type: trt.ActivationType) -> Tensor:
    '''
    Add an activation function.

    Parameters:
        input : Tensor
            The input tensor on which the activation function is applied.

        act_type : trt.ActivationType
            The type of the activation (RELU, TANH, SIGMOID, ...).

    The following closures are defined in functional.*:

        relu    for op=trt.ActivationType.RELU
        tanh    for op=trt.ActivationType.TANH
        sigmoid for op=trt.ActivationType.SIGMOID

    Returns:
        The tensor produced by the activation layer.
    '''
    layer = default_trtnet().add_activation(input.trt_tensor, act_type)
    return _create_tensor(layer.get_output(0), layer)


def clip(input: Tensor, alpha: float, beta: float) -> Tensor:
    '''
    Add a CLIP operation that sets the range to [alpha, beta].

    Parameters:
        input : Tensor
            The input tensor on which the activation function is applied.

        alpha : float
            The lower bound of the CLIP function.

        beta : float
            The upper bound of the CLIP function.

    Returns:
        The tensor produced by the activation layer.
    '''
    layer = default_trtnet().add_activation(input.trt_tensor,
                                            trt.ActivationType.CLIP)
    layer.alpha = alpha
    layer.beta = beta
    return _create_tensor(layer.get_output(0), layer)


relu = partial(activation, act_type=trt.ActivationType.RELU)
tanh = partial(activation, act_type=trt.ActivationType.TANH)
sigmoid = partial(activation, act_type=trt.ActivationType.SIGMOID)


def silu(input: Tensor) -> Tensor:
    '''
    Add a SiLU (`x * sigmoid(x)`) operation.

    Parameters:
        input : Tensor
            The input tensor on which the activation function is applied.

    Returns:
        The tensor produced by the activation layer.
    '''
    return input * sigmoid(input)


def swiglu(input: Tensor) -> Tensor:
    '''
    Add a SwiGLU (`x * SiLU(gate)`) operation.

    That function takes a tensor, splits it into two halves along the last
    dimension, applies SiLU to the second half and multiply the results. The
    behavior is undefined if the last dimension is not even.

    Parameters:
        input : Tensor
            The input tensor on which the activation function is applied.

    Returns:
        The tensor produced by the activation layer.
    '''
    x, gate = chunk(input, 2, dim=-1)
    return silu(gate) * x


def squared_relu(x: Tensor) -> Tensor:
    '''
    Add a Squared ReLU operation.

    This function applies ReLU and squares the output.

    Parameters:
        input : Tensor
            The input tensor on which the activation function is applied.

    Returns:
        The tensor produced by the activation layer.
    '''
    return pow(relu(x), 2.0)


def cast(input: Tensor, dtype: Union[str, trt.DataType]):
    '''
    Add a cast operation.

    For an input tensor of type INT8, this function sets the dynamic range of
    the input to [-127, 127] for automatic dequantization. For a cast into
    INT8, that function sets the dynamic range of the output to [-127, 127] for
    automatic quantization.

    Parameters:
        input : Tensor
            The input tensor on which the cast is applied.

        dtype : str or trt.DataType
            The data type of the output tensor after the cast. When 'dtype' is
            provided as a string, it must be a name amongst the valid names.
            See _str_to_trt_dtype_dict in _utils.py for a list of supported
            types and type names.

    Returns:
        The tensor produced by the inserted layer.
    '''
    if isinstance(dtype, str):
        cvt_dtype = str_dtype_to_trt(dtype)
    elif isinstance(dtype, trt.DataType):
        cvt_dtype = dtype
    else:
        raise TypeError("%s is not supported" % type(dtype))

    if input.dtype == cvt_dtype:
        # If input type and cast dtype are the same, do nothing
        return input

    layer = default_trtnet().add_cast(input.trt_tensor, cvt_dtype)
    if not default_net().strongly_typed:
        layer.set_output_type(0, cvt_dtype)
    output = _create_tensor(layer.get_output(0), layer)
    if not default_net().strongly_typed:
        if input.dtype == str_dtype_to_trt('int8'):
            layer.get_input(0).set_dynamic_range(-127, 127)
        if cvt_dtype == str_dtype_to_trt('int8'):
            layer.get_output(0).set_dynamic_range(-127, 127)

    return output


def flip(input: Tensor, dims: Sequence[int]) -> Tensor:
    '''
    Reverses the order of an n-D tensor along given axis in dims.

    That flip operation maps to a TensorRT ISliceLayer. For the dimensions
    listed in dims it copies the elements from the last one to the first one
    (from (N-1) down to 0 with a step of -1). For the dimensions not in 'dims',
    it copies the elements from the first one to the last one (from 0 to N-1
    with a step of 1).

    Parameters:
        input : Tensor
            The input tensor on which the cast is applied.

        dims : list or tuple
            The axes to flip. Negative indices are supported.

    Returns:
        The tensor produced by the inserted layer.
    '''
    assert not input.is_dynamic()

    ndim = input.ndim()

    for index, value in enumerate(dims):
        assert -ndim <= value < ndim
        if -ndim <= value < 0:
            dims[index] += ndim

    assert len(dims) == len(set(dims))

    start_values = [
        input.size()[i] - 1 if i in dims else 0 for i in range(ndim)
    ]
    stride_values = [-1 if i in dims else 1 for i in range(ndim)]

    layer = default_trtnet().add_slice(input.trt_tensor,
                                       start=start_values,
                                       shape=input.size(),
                                       stride=stride_values)

    return _create_tensor(layer.get_output(0), layer)


def interpolate(input: Tensor,
                size: Union[int, List[int]] = None,
                scale_factor: Union[float, List[float]] = None,
                mode: str = 'nearest',
                align_corners: bool = False,
                recompute_scale_factor: bool = False,
                antialias: bool = False) -> Tensor:
    ##
    ## TODO: Document that function!
    ##

    assert not input.is_dynamic()

    input_ndim = input.ndim()

    assert 2 < input_ndim < 6, "Only 3D, 4D and 5D input Tensors supported"
    assert (size is not None) ^ (
        scale_factor
        is not None), "Only one of out_shape or scales should be defined"

    assert mode in ('nearest', 'linear', 'bilinear', 'bicubic', 'trilinear',
                    'nearest-exact')

    if mode == 'trilinear' and input_ndim != 5:
        raise ValueError("trilinear only supports 5D tensor")

    if mode == "bilinear" and input_ndim != 4:
        raise ValueError("bilinear only supports 4D tensor")

    if mode == "linear" and input_ndim != 3:
        raise ValueError("linear only supports 3D tensor")

    layer = default_trtnet().add_resize(input.trt_tensor)

    input_shape = input.size()

    updated_shape = []
    if scale_factor:
        scale_len = 1 if isinstance(scale_factor,
                                    (float, int)) else len(scale_factor)
        if scale_len == 1 and isinstance(scale_factor, (float, int)):
            updated_scale = [scale_factor for _ in range(input_ndim - 2)]

        else:
            updated_scale = scale_factor
        updated_shape = [
            int(math.floor(updated_scale[i - 2] *
                           input_shape[i])) if i > 1 else input_shape[i]
            for i in range(input_ndim)
        ]

    else:
        size_len = 1 if isinstance(size, int) else len(size)
        assert size_len == input_ndim - 2
        if size_len == 1 and isinstance(size, int):
            updated_size = [size for _ in range(input_ndim - 2)]
        else:
            updated_size = size

        updated_shape = [
            input_shape[i] if i < 2 else updated_size[i - 2]
            for i in range(input_ndim)
        ]
    layer.shape = updated_shape

    if mode in ['nearest', 'nearest-exact'] or mode is None:
        layer.resize_mode = trt.InterpolationMode.NEAREST
        layer.coordinate_transformation = trt.ResizeCoordinateTransformation.ASYMMETRIC
    elif mode in ['linear', 'bilinear', 'trilinear']:
        layer.resize_mode = trt.InterpolationMode.LINEAR
        if align_corners:
            layer.coordinate_transformation = trt.ResizeCoordinateTransformation.ALIGN_CORNERS
        else:
            layer.coordinate_transformation = trt.ResizeCoordinateTransformation.HALF_PIXEL
        # TODO, need to confirm the align_corners effect on bilinear mode.
        if mode == 'bilinear':
            layer.coordinate_transformation = trt.ResizeCoordinateTransformation.HALF_PIXEL

    elif mode in ['bicubic']:
        layer.resize_mode = trt.InterpolationMode.CUBIC

        layer.coordinate_transformation = trt.ResizeCoordinateTransformation.HALF_PIXEL

    else:
        layer.resize_mode = trt.InterpolationMode.NEAREST
        layer.coordinate_transformation = trt.ResizeCoordinateTransformation.ASYMMETRIC

    return _create_tensor(layer.get_output(0), layer)


def matmul(input: Tensor,
           mat2: Tensor,
           transa: bool = False,
           transb: bool = False,
           use_fp32_acc: bool = True) -> Tensor:
    '''
    Add a matrix multiplication.

    That operation maps to a tensorrt.IMatrixMultiplyLayer layer. As explained
    in the TensorRT documentation, it computes the inner product between the
    two inputs after applying an optional transposition on the inputs.

    Parameters:
        input : Tensor
            The first tensor (often called A).

        mat2 : Tensor
            The second tensor (often called B).

        transa : bool
            Is the first input transposed? Set to 'True' if you want the first
            input to be transposed, 'False' otherwise.

        transb : bool
            Is the second input transposed? Set to 'True' if you want the
            second input to be transposed, 'False' otherwise.

        use_fp32_acc: bool
            Set to 'True' if for accuracy reason, this fp16 matmul needs to use
            fp32 accumulation. This can be a per model and per matmul decision.
    Returns:
        The tensor produced by the inserted layer.
    '''
    # This option is only supported for fp16, but not bf16 or any other precisions.
    use_fp32_acc = use_fp32_acc and input.dtype == trt.DataType.HALF and mat2.dtype == trt.DataType.HALF

    # TODO: fp32 accum has issues with strongly_typed and it will be fixed in TensorRT 10.0
    if default_net().strongly_typed and not trt_gte_10():
        use_fp32_acc = False

    if use_fp32_acc:
        input = cast(input, 'float32')
        mat2 = cast(mat2, 'float32')

    input, mat2 = broadcast_helper(input, mat2)
    op0 = trt.MatrixOperation.TRANSPOSE if transa \
        else trt.MatrixOperation.NONE
    op1 = trt.MatrixOperation.TRANSPOSE if transb \
        else trt.MatrixOperation.NONE
    layer = default_trtnet().add_matrix_multiply(input.trt_tensor, op0,
                                                 mat2.trt_tensor, op1)
    output = _create_tensor(layer.get_output(0), layer)
    if use_fp32_acc:
        output = cast(output, "float16")

    return output


def gemm_swiglu(input: Tensor,
                weight: Tensor,
                bias: Optional[Tensor] = None,
                scale_d0: float = 1.0,
                scale_d1: float = 1.0,
                scale_output: float = 1.0) -> Tensor:
    '''
    Add a matrix multiplication, followed by SwiGLU (`x * SiLU(gate)`) operation.

    The second SwiGLU operation takes the preceding tensor, splits it into two halves
    along the last dimension, applies SiLU to the second half and multiply the results. The
    behaviour is undefined if the last dimension is not even.

        Parameters:
        input : Tensor
            The first tensor (often called A).

        weight : Tensor
            The second tensor (often called B).

        bias : Optional[Tensor]
            The per-channel bias. The plugin with fp8 dtype does not support bias yet.

        scale_d0 : float
            The scale for dequantizing x, used for fp8

        scale_d1 : float
            The scale for dequantizing gate, used for fp8

        scale_output : float
            The scale for quantizing output, used for fp8

                Returns:
        The tensor produced by the inserted layer.
    '''
    plg_creator = trt.get_plugin_registry().get_plugin_creator(
        'GemmSwiglu', '1', TRT_LLM_PLUGIN_NAMESPACE)
    assert plg_creator is not None

    p_dtype = default_net().plugin_config.gemm_swiglu_plugin
    if p_dtype == "fp8":
        assert bias == None, "fp8 gemm_swiglu does not support bias yet"

    pf_type = trt.PluginField(
        "type_id", np.array([int(str_dtype_to_trt(p_dtype))], np.int32),
        trt.PluginFieldType.INT32)
    pf_has_bias = trt.PluginField(
        "has_bias", np.array(np.int8(0 if bias is None else 1), np.int8),
        trt.PluginFieldType.INT8)
    pf_scale_d0 = trt.PluginField("scale_d0",
                                  np.array(scale_d0, dtype=np.float32),
                                  trt.PluginFieldType.FLOAT32)
    pf_scale_d1 = trt.PluginField("scale_d1",
                                  np.array(scale_d1, dtype=np.float32),
                                  trt.PluginFieldType.FLOAT32)
    pf_scale_output = trt.PluginField("scale_output",
                                      np.array(scale_output, dtype=np.float32),
                                      trt.PluginFieldType.FLOAT32)

    pfc = trt.PluginFieldCollection(
        [pf_type, pf_has_bias, pf_scale_d0, pf_scale_d1, pf_scale_output])
    gemm_swiglu_plug = plg_creator.create_plugin("gemm_swiglu", pfc)

    # TODO(anchengc) pass nullptr when no bias
    if bias is None:
        bias = constant(
            np.zeros([weight.shape[0]], dtype=trt_dtype_to_np(input.dtype)))
    plug_inputs = [input.trt_tensor, weight.trt_tensor, bias.trt_tensor]

    layer = default_trtnet().add_plugin_v2(plug_inputs, gemm_swiglu_plug)

    return _create_tensor(layer.get_output(0), layer)


def constant(ndarray: np.ndarray) -> Tensor:
    '''
    Add a constant layer.

    TensorRT graphs encapsulate constant values in the form of constant layers
    (tensorrt.IConstantLayer). That function creates such a layer from a Numpy
    array of values. After compilation of the network by TensorRT, those
    weights are stored in the serialized TensorRT engine.

    Parameters:
        ndarray : numpy.ndarray
            The array of values (weights) encapsulated by this constant layer.

    Returns:
        The tensor produced by the inserted layer.
    '''
    weights = trt.Weights(np_dtype_to_trt(ndarray.dtype), ndarray.ctypes.data,
                          ndarray.size)
    # Prevent underlying numpy array from going out of scope
    default_net().register_ndarray(ndarray)
    layer = default_trtnet().add_constant(trt.Dims(ndarray.shape), weights)
    if not default_net().strongly_typed:
        layer.set_output_type(0, np_dtype_to_trt(ndarray.dtype))
    tensor = _create_tensor(layer.get_output(0), layer)
    # TODO: remove this WAR after https://nvbugs/4359151 fixed.
    set_np_weight(default_trtnet(), layer.name, ndarray)
    return tensor


# TODO: TensorRT uses sizes of the output dimensions.
# DL framework uses ends usually. Will change it to ends.
def slice(input: Tensor,
          starts: Union[Tensor, Sequence[int]],
          sizes: Union[Tensor, Sequence[int]],
          strides: Union[Tensor, Sequence[int]] = None,
          mode: trt.SampleMode = None,
          fill_value: Union[float, Tensor] = None) -> Tensor:
    '''
    Add an operation to extract a slice from a tensor.

    As described in the TensorRT documentation of the ISliceLayer, the slice
    layer has two variants: Static and dynamic.

    For static slicing, this function takes the starts and sizes values in the
    different dimensions to slice at layer creation time via a sequence of
    integers. For dynamic slicing, it accepts starts and sizes as
    tensorrt.ITensor`s.

    The slice layer selects for each dimension a start location from within the
    input tensor, and copies elements to the output tensor using a stride of 1
    across the input tensor. Start and size tensors must be 1-D int32 shape
    tensors if not specified as a sequence of integers.

    As an example, on input = [[0, 2, 4], [1, 3, 5]], the call to

        slice(input, start=[1, 0], size=[1, 2])

    will produce the tensor [[1, 3]] as output. The slice operator when
    executed by TensorRT will copy one row (because size[0] == 1) starting from
    the 2nd row (because start[0] == 1) and two columns (size[1] == 2) starting
    from the 1st column (because start[1] == 0).

    In pseudo-code the behavior of that operation can be described as follows
    for a 2D tensor (and easily be extended to more dimensions):

        output = Tensor(shape=sizes)
        for ii in range(sizes[0]):
            for jj in range(sizes[1]):
                output[ii][jj] = input[starts[0]+ii][starts[1]+jj]

    Note that it is common in deep-learning frameworks to use ranges
    [start:end] for similar operations. It can be emulated by setting the sizes
    argument such that in each dimension [start:start+size] == [start:end] i.e.
    size = end-start.

    TensorRT supports different slice modes but that function restricts that
    choice to `mode == tensorrt.SampleMode.STRICT_BOUNDS`.

    Parameters:
        input : Tensor
            The input tensor on which the slicing is performed.

        starts : Union[Tensor, Sequence[int]]
            The starting points, in the input tensor, and each dimension.

        sizes : Union[Tensor, Sequence[int]]
            The number of elements in each dimension of the sliced tensor (output).

        strides : Union[Tensor, Sequence[int]]
            The step be taken from start, in input tensor.

        mode : trt.SampleMode
            The mode that controls how the slice operation handles out of bounds coordinates.

    Returns:
        The tensor produced by the slice layer.
    '''
    input_ndim = input.ndim()

    trt_starts = starts
    if isinstance(starts, Tensor):
        trt_starts = [0 for _ in range(input_ndim)]  # unused dummy value

    trt_sizes = sizes
    if isinstance(sizes, Tensor):
        trt_sizes = [1 for _ in range(input_ndim)]  # unused dummy value

    trt_strides = strides
    if isinstance(strides, Tensor) or strides is None:
        trt_strides = [1 for _ in range(input_ndim)]

    if fill_value is not None and isinstance(fill_value, float):
        fill_value = constant(fp32_array(fill_value))

    layer = default_trtnet().add_slice(input.trt_tensor,
                                       start=trt_starts,
                                       shape=trt_sizes,
                                       stride=trt_strides)
    if mode is not None:
        layer.mode = mode

    if isinstance(starts, Tensor):
        layer.set_input(1, starts.trt_tensor)

    if isinstance(sizes, Tensor):
        layer.set_input(2, sizes.trt_tensor)

    if isinstance(strides, Tensor):
        layer.set_input(3, strides.trt_tensor)

    if mode is trt.SampleMode.FILL and isinstance(fill_value, Tensor):
        layer.set_input(4, fill_value.trt_tensor)

    return _create_tensor(layer.get_output(0), layer)


def rand(shape: Tensor,
         low: float = 0,
         high: float = 1,
         dtype: Union[str, trt.DataType] = 'float32') -> Tensor:
    '''
    This operation adds a fill layer that generates a random (uniform) tensor with the specified shape and data type.

    Parameters:
        shape: Tensor
            The shape of the tensor needed to be generated.
        low: float
            The minimum value (inclusive) of the range used for random.
        high: float
            The maximum value (inclusive) of the range used for random.
        dtype: Union[str, trt.DataType]
            The desired data type for the output tensor.
    Returns:
        The generated random tensor produced by the fill layer.
    '''
    # NOTE: DISABLED FOR NOW UNTIL THE FILL LAYER (RANDOM_UNIFORM) in TRT IS FIXED
    assert False, "The rand() op is temporarily disabled."
    low = constant(fp32_array(low))
    high = constant(fp32_array(high))
    trt_dtype = dtype if isinstance(dtype,
                                    trt.DataType) else str_dtype_to_trt(dtype)

    layer = default_trtnet().add_fill([0], trt.FillOperation.RANDOM_UNIFORM,
                                      trt_dtype)

    layer.set_input(0, shape.trt_tensor)
    layer.set_input(1, low.trt_tensor)
    layer.set_input(2, high.trt_tensor)
    return _create_tensor(layer.get_output(0), layer)


def categorical_sample(probs: Tensor, rand_data: Tensor = None) -> Tensor:
    '''
    This is a sampling operation and an equivalent of torch.distributions.Categorical.sample()
    i.e. given a probability distribution tensor, it samples an index of that tensor.
    See: https://pytorch.org/docs/stable/distributions.html#torch.distributions.categorical.Categorical.sample
    NOTE: This assumes that the given probabilities are **not** normalized.

    Parameters:
        probs: Tensor
            A 1-D floating point tensor representing the probability distributions.
        rand_data: Tensor (optional)
            A random tensor of same shape as `probs` tensor.
            If not provided, this function will add a rand() op to generate it and use for sampling.
    Returns:
        A tensor containing a single index of the `probs` tensor representing the sample.
    '''
    probs = probs / sum(probs, dim=-1, keepdim=True)
    rand_shape = []
    assert probs.ndim() > 0
    for i in range(probs.ndim() - 1):
        rand_shape.append(shape(probs, i))
    rand_shape = concat(rand_shape)
    if rand_data is None:
        rand_data = rand(rand_shape, low=0, high=1, dtype=probs.dtype)
    assert rand_shape == shape(rand_data)
    rand_data = expand(unsqueeze(rand_data, -1), shape(probs))
    cum_probs = cumsum(probs, dim=-1)
    cmp = cast(cum_probs >= rand_data, probs.dtype)
    samples = argmax(cmp, dim=-1)
    return samples


class Conditional:
    '''
    Add an operation to conditionally execute two code paths/subgraphs.

    Usage:
        1. conditional = Conditional(condition)
        2. input_1_ = conditional.add_input(input_1)
           ...
           input_n_ = conditional.add_input(input_n)
        3. Construct the graph to get true_output_value and false_output_value using input_1_, ..., input_n_
        4. output = conditional.add_output(true_output_value, false_output_value)
    '''

    def __init__(self, condition: Tensor):
        self.layer = default_trtnet().add_if_conditional()
        if condition.ndim() > 0:
            condition = view(condition, [])
        self.layer.set_condition(condition.trt_tensor)

    def add_input(self, input: Tensor) -> Tensor:
        in_node = self.layer.add_input(input.trt_tensor)
        return _create_tensor(in_node.get_output(0), in_node)

    def add_output(self, true_value: Tensor, false_value: Tensor) -> Tensor:
        out_node = self.layer.add_output(true_value.trt_tensor,
                                         false_value.trt_tensor)
        return _create_tensor(out_node.get_output(0), out_node)


# TODO: support step.
def arange(start: Union[Tensor, int], end: Union[Tensor, int],
           dtype: str) -> Tensor:
    '''
    Add an operation to fill a 1D tensor.

    The tensor is filled with the values between start and end with a step of 1
    between the different elements. In pseudo-code, it corresponds to a tensor
    populated with the values:

        output = Tensor([dtype(ii) for ii in range(start, end, 1)])

    For example, a call to arange(3, 6, 'int32') will add an operation to the
    TensorRT graph that will produce [3, 4, 5] when executed. The call to
    arange(2, 5, 'float32') will add a layer to generate [2.0, 3.0, 4.0].

    This operation is implemented using a tensorrt.IFillLayer in
    trt.FillOperation.LINSPACE mode.

    Parameters:
        start : Union[Tensor, int]
            The starting point of the range.

        end : Union[Tensor, int]
            The end point of the range.

        dtype : str
            The type of the elements. See _str_to_trt_dtype_dict in _utils.py
            for a list of supported types and type names.

    Returns:
        The tensor produced by the fill layer. It is a 1D tensor containing
        `end-start` elements of type `dtype`.
    '''
    if isinstance(start, int):
        assert isinstance(end, int)
        start = constant(int32_array(start))
        end = constant(int32_array(end))
    elif isinstance(start, Tensor):
        assert isinstance(end, Tensor)
    else:
        raise TypeError("%s is not supported" % type(start))

    step = constant(int32_array([1]))

    num = end - start
    num = num.view([1])

    layer = default_trtnet().add_fill([0], trt.FillOperation.LINSPACE,
                                      trt.int32)
    layer.set_input(0, num.trt_tensor)  # rank = 1
    layer.set_input(1, start.trt_tensor)  # rank = 0
    layer.set_input(2, step.trt_tensor)  # rank = 1
    tensor = _create_tensor(layer.get_output(0), layer)
    if tensor.dtype != str_dtype_to_trt(dtype):
        tensor = tensor.cast(dtype)
    return tensor


def expand(input: Tensor, expand_shape: Tensor) -> Tensor:
    '''
    Add an operation to expand a tensor.

    The operation expands the input tensor in the singleton dimensions to the
    size indicated by the corresponding dimension in the `expand_shape` tensor.
    In other words, given an input tensor with dimensions of size 1, those
    dimensions will be expanded to the size in `expand_shape`.

    For example, a tensor of shape [4, 3, 1, 3] will be expanded to a tensor of
    shape [4, 3, 2, 3] by the layer created using expand(input, [4, 3, 2, 3]).

    The expansion may either replicate the values or be mapped to a view with a
    stride of 0 in the expanded dimensions. For example, for a tensor [[3, 2]] of
    shape [1, 2],

        expand([[3, 2]], [2, 2])

    can be used to expand the input to [[3, 2], [3, 2]].

    This operation is implemented using a tensorrt.ISliceLayer. The current
    implementation does not verify that non singleton dimensions are not
    shrunk. In other words, for an input of shape [4, 1, 2],

        expand(input, [3, 2, 2])

    will produce a tensor of shape [3, 2, 2]. That behavior is subject to
    change in the future.

    Parameters:
        input : Tensor
            The input tensor.

        expand_shape : Tensor
            The new shape of the expanded tensor.

    Returns:
        The tensor produced by the expand layer.
    '''
    ndim = input.rank()
    layer = default_trtnet().add_slice(
        input.trt_tensor,
        start=[0 for _ in range(ndim)],
        shape=[1 for _ in range(ndim)],  # unused dummy value
        stride=[1 for _ in range(ndim)]  # unused dummy value
    )

    # The stride is either:
    #   0 for dimensions of size 1 (i.e. shape(input, i) - 1 == 1 - 1 == 0) or,
    #   1 for dimensions of size > 1 since minimum(value >= 1, 1) == 1.
    stride_tensor = concat(
        [minimum((shape(input, i) - 1), 1) for i in range(ndim)])

    layer.set_input(2, expand_shape.trt_tensor)
    layer.set_input(3, stride_tensor.trt_tensor)
    return _create_tensor(layer.get_output(0), layer)


def einsum(einsum_eq: str, inputs: Sequence[Tensor]) -> Tensor:
    '''
    Add an Einsum operation.

    That operation maps to tensorrt.IEinsumLayer. As explained in the TensorRT
    documentation, this layer implements a summation over the elements of the
    inputs along dimensions specified by the equation parameter, based on the
    Einstein summation convention. The layer can have one or more inputs of
    rank >= 0.  All the inputs must be of same data type. This layer supports
    all TensorRT data types except bool. There is one output tensor of the same
    type as the input tensors. The shape of output tensor is determined by the
    equation.

    The equation specifies ASCII lower-case letters for each dimension in the
    inputs in the same order as the dimensions, separated by comma for each
    input. The dimensions labeled with the same subscript must match or be
    able to be broadcasted. Repeated subscript labels in one input take the diagonal.
    Repeating a label across multiple inputs means that those axes will be
    multiplied. Omitting a label from the output means values along those axes
    will be summed. In implicit mode, the indices which appear once in the
    expression will be part of the output in increasing alphabetical order. In
    explicit mode, the output can be controlled by specifying output subscript
    labels by adding an arrow (‘->’) followed by subscripts for the output. For
    example, “ij,jk->ik” is equivalent to “ij,jk”. Ellipsis (‘…’) can be used
    in place of subscripts to broadcast the dimensions. See the TensorRT
    Developer Guide for more details on equation syntax.

    Many common operations can be expressed using the Einsum equation. For
    example:
        Matrix Transpose: ij->ji
        Sum: ij-> Matrix-Matrix
        Multiplication: ik,kj->ij
        Dot Product: i,i->
        Matrix-Vector Multiplication: ik,k->i
        Batch Matrix Multiplication: ijk,ikl->ijl
        Batch Diagonal: …ii->…i

    Note that TensorRT does not support ellipsis or diagonal operations so,
    neither, does TensorRT-LLM.

    Parameters:
        einsum_eq : str
            The Einsum equation.

        inputs: Sequence[Tensor]
            The sequence of inputs consumed by the Einsum operation.

    Returns:
        The tensor produced by the Einsum operation.
    '''
    layer = default_trtnet().add_einsum([i.trt_tensor for i in inputs],
                                        einsum_eq)
    return _create_tensor(layer.get_output(0), layer)


def permute(input: Tensor, dims: Sequence[int]) -> Tensor:
    '''
    Add an operation to permute the dimensions of a tensor.

    The dimensions of the input tensor are permuted according to the sequence
    of dimensions in 'dims'. That operation maps to tensorrt.IShuffleLayer where
    the second transposition is described by the indices in 'dims'.

    Given a tensor of rank N, the result of the permutation is a tensor of rank
    N in which the i-th input dimension maps to the dims[i]-th dimension.

    For example, permute(input, [1, 0]) will transpose a 2D tensor by permuting
    the rows and columns.

    Parameters:
        input : Tensor
            The input tensor to permute.

        dims : Sequence[int]
            The description of the permutation.

    Returns:
        The tensor produced by the permutation layer.
    '''
    dims = dim_resolve_negative(tuple(dims), input.ndim())
    layer = default_trtnet().add_shuffle(input.trt_tensor)
    layer.second_transpose = dims
    return _create_tensor(layer.get_output(0), layer)


def transpose(input: Tensor, dim0: int, dim1: int) -> Tensor:
    '''
    Add an operation to transpose two dimensions of a tensor.

    That operation produces a tensor in which the dimensions 'dim0' and 'dim1'
    are permuted. The other dimensions, if the rank of the tensor is greater
    than 2, remain untouched.

    That function is a helper built on the 'functional.permute' function.

    Parameters:
        input : Tensor
            The input tensor to transpose.

        dim0 : int
            The first dimension to transpose.

        dim1 : int
            The second dimension to transpose.

    Returns:
        The tensor produced by the permutation layer.
    '''
    permutation = list(range(input.ndim()))
    permutation[dim0] = dim1
    permutation[dim1] = dim0

    return permute(input, permutation)


def view(input: Tensor,
         shape: Union[Tensor, Sequence[int]],
         zero_is_placeholder: bool = True) -> Tensor:
    '''
    Add an operation to create a view of a tensor.

    That operation adds a tensorrt.IShuffleLayer to the network. If the 'shape'
    parameter is a Tensor, that view is dynamic. Otherwise, it is a static
    view.

    Note that TensorRT limits the number of inferred dimensions to 1. It means
    that the shape sequence or tensor cannot contain more than one -1. This
    function enforces that constraint and will assert if it is not respected.

    Parameters:
        input : Tensor
            The input tensor to transpose.

        shape : Union[Tensor, Sequence[int]]
            The shape of the new tensor.

        zero_is_placeholder : bool
            When that parameter is True, the 0s in 'shape' are replaced by the
            sizes of the corresponding dimensions from the 'input'. Otherwise,
            the dimensions corresponding to 0s are shrunk.

    Returns:
        The tensor produced by the view/shuffle layer.
    '''

    # TensorRT demands that at most one dimension is permitted to be specified as -1
    def assert_no_more_than_one_inferred_dim(list):
        inferred_dim_list = [i for i in list if i == -1]
        assert len(inferred_dim_list) <= 1

    layer = default_trtnet().add_shuffle(input.trt_tensor)
    layer.zero_is_placeholder = zero_is_placeholder
    if isinstance(shape, Tensor):
        assert_no_more_than_one_inferred_dim(shape.shape)
        layer.set_input(1, shape.trt_tensor)
    elif isinstance(shape, (list, tuple)):
        assert_no_more_than_one_inferred_dim(shape)
        layer.reshape_dims = tuple(shape)
    else:
        raise TypeError("%s is not supported" % type(shape))
    return _create_tensor(layer.get_output(0), layer)


def flatten(input: Tensor, start_dim: int = 0, end_dim: int = -1):
    '''
    Flattens input by reshaping it into a one-dimensional tensor.

    If start_dim or end_dim are passed, only dimensions starting with start_dim and
    ending with end_dim are flattened. The order of elements in input is unchanged.

    Parameters:
        input : Tensor
            The input tensor to flatten.

        start_dim : int
            The first dim to flatten.

        end_dim : int
            The last dim to flatten.

    Returns:
        The tensor produced by the flatten layer.

    '''
    shape = input.shape
    ndim = input.ndim()
    if start_dim < 0: start_dim += ndim
    if end_dim < 0: end_dim += ndim
    new_shape = list()
    for i in range(start_dim):
        new_shape.append(shape[i])
    if end_dim - start_dim >= 0:
        flat_dim = 1
        for i in range(start_dim, end_dim + 1):
            flat_dim *= shape[i]
        new_shape.append(flat_dim)
    for i in range(end_dim + 1, ndim):
        new_shape.append(shape[i])
    return view(input, new_shape)


def expand_dims(input: Tensor, dim: Union[int, Sequence[int]]) -> Tensor:
    '''
    Add an operation to expand the tensor shape with singleton dimensions.

    That function adds a tensorrt.IShuffleLayer to the network. Given an 'input'
    of rank N and a sequence of M dimensions, the output tensor produced by
    this operation (when executed by TensorRT) will have a rank of N+M. Singleton
    dimensions will be inserted at the different positions in 'dim'.

    The pseudo-code for that operation is:

        new_shape, ii = [], 0
        for jj in range(input.rank() + len(dim)):
            new_shape.append(1 if jj in dims else input.shape[ii++])

    For example, for a tensor of shape [3, 4, 1, 5]

        expand_dims(input, [0, 2])

    will produce a tensor of shape [1, 3, 1, 4, 1, 5].

    Parameters:
        input : Tensor
            The input tensor to expand.

        dim : Union[int, Sequence[int]]
            The positions in the output tensor where to insert singleton
            dimensions.

    Returns:
        The tensor produced by the shuffle layer.
    '''
    if isinstance(dim, int):
        dim = (dim, )

    out_ndim = len(dim) + input.ndim()

    input_shape = cast(shape(input), 'int32')
    out_shapes = []
    j = 0
    for i in range(out_ndim):
        if i in dim:
            out_shapes.append(1)
        else:
            out_shapes.append(gather(input_shape, 0, j))
            j = j + 1

    out_shape = concat(out_shapes)

    return view(input, out_shape, zero_is_placeholder=False)


# NOTE: Jointly added with Apple
def squeeze(input: Tensor,
            dim: Optional[Union[int, Sequence[int]]] = None,
            zero_is_placeholder: bool = False):
    '''
    Add an operation to remove singleton dimensions of a tensor.

    This functions creates an operation that removes singleton dimension
    (dimension of size 1) at positions 'dim' in the input tensor. It works with
    negative values for the 'dim'.

    For example, for a tensor 'input' of shape [1, 4, 1, 4]:

        squeeze(input,  0) will produce an output of shape [4, 1, 4],
        squeeze(input,  2) will produce an output of shape [1, 4, 4],
        squeeze(input, [0, 2]) will produce an output of shape [4, 4],
        squeeze(input, [-2]) will produce an output of shape [1, 4, 4],

    Parameters:
        input : Tensor
            The input tensor for which the singleton dimensions will be removed.

        dim : Union[int, Sequence[int]]
            The index of the singleton dimensions in the input tensor.

    Returns:
        The tensor produced by the layer.
    '''
    if dim is None:
        dim = list(range(input.ndim()))
    if isinstance(dim, int):
        dim = (dim, )
    dim = dim_resolve_negative(dim, input.ndim())

    new_shape = []
    for i, s in enumerate(input.shape):
        if s == 1 and i in dim:
            continue
        new_shape.append(shape(input, i))

    input = input.view(concat(new_shape),
                       zero_is_placeholder=zero_is_placeholder)
    return input


def unsqueeze(input: Tensor, axis: int):
    '''
    Add an operation to insert a singleton dimension to a tensor.

    That functions creates an operation that insert a singleton dimension
    (dimension of size 1) at position 'axis' in the output tensor. It works with
    negative values for the 'axis'.

    For example, for a tensor 'input' of shape [4, 4]:

        unsqueeze(input,  0) will produce an output of shape [1, 4, 4],
        unsqueeze(input,  1) will produce an output of shape [4, 1, 4],
        unsqueeze(input, -1) will produce an output of shape [4, 4, 1],
        unsqueeze(input, -2) will produce an output of shape [4, 1, 4],

    Parameters:
        input : Tensor
            The input tensor to expand with a singleton dimension.

        axis : int
            The index of the singleton dimension in the output tensor.

    Returns:
        The tensor produced by the layer.
    '''
    if axis < 0:
        axis = axis + input.ndim() + 1

    return expand_dims(input, axis)


def stack(inputs: Sequence[Tensor], dim: int = 0) -> Tensor:
    '''
    Add an operation to contact input tensors along a new dimension.

    The function creates an operation that creates a new dim for all the
    input tensors and then concatenates them along that new dim.
.

    All the tensors in 'inputs' must have the same shape.

        for ii in range(inputs[0].rank()):
            assert all(inp.shape[ii] == inputs[0].shape[ii] for inp in inputs)

    The shape of the output tensor is defined as:

        output.rank() = inputs[0].rank() + 1

        output.shape[dim] = len(inputs)

        for ii in range(inputs[0].rank()):
            if ii < dim:
                output.shape[ii] = inputs[0].shape[ii]
            else:
                output.shape[ii+1] = inputs[0].shape[ii]

    For example, given a sequence of two 2D tensors [[0, 1], [2, 3]] and
    [[4, 5], [6, 7]] both of shape [2, 2],

        stack(inputs, 0)

    will produce [[[0, 1], [2, 3]], [[4, 5], [6, 7]]] of shape [2, 2, 2] and

        stack(inputs, 1)

    will produce [[[0, 1], [4, 5]], [[2, 3], [6, 7]]] of shape [2, 2, 2].

    Parameters:
        inputs : Sequence[Tensor]
            The sequence of tensors to stack.

        dim : int
            The dimension in which the stack is performed.

    Returns:
        A tensor that contains the input tensors stacked along a new dimension.
    '''
    return concat([unsqueeze(inp, axis=dim) for inp in inputs], dim=dim)


def expand_dims_like(left: Union[Tensor, int, float], right: Tensor) -> Tensor:
    '''
    Add an operation to expand the first tensor to the same rank as the second
    tensor.

    That function takes a first tensor. It also accepts an integer or a float,
    in which case it creates a constant tensor from it. In both cases, the rank
    of that first tensor is compared to the rank of the second tensor. If they
    are of the same rank, the first tensor is returned. Otherwise, the first
    tensor is expanded on the left to match the rank of the second tensor.

    Note that the shapes do not have to match, only the rank is considered in
    that function.

    For example, for a pair of tensors of shapes [3, 4] and [4, 3, 2], the
    first tensor will be expanded to a tensor of rank 3 and shape [1, 3, 4].

    Parameters:
        left : Union[Tensor, int, float]
            The first tensor to expand. When a scalar value is provided as a
            parameter, that function first creates a tensor before expanding it
            (if needed).

        right : Tensor
            The reference tensor to match.

    Returns:
        The tensor produced by the shuffle layer.
    '''
    if isinstance(left, int):
        left = constant(dims_array([left]))
    elif isinstance(left, float):
        if isinstance(right, Tensor) and right.dtype == trt.DataType.HALF:
            left = constant(fp16_array([left]))
        else:
            left = constant(fp32_array([left]))
    left_ndim = left.ndim()
    right_ndim = right.ndim()
    if right_ndim > left_ndim:
        new_ndim = list(range(right_ndim - left_ndim))
        return expand_dims(left, new_ndim)
    return left


# If dim is None, return a 1-D TensorRT-LLM tensor of the size
# If dim is not None, return a 0-D TensorRT-LLM tensor of the dimension size
def shape(input: Tensor, dim: Optional[int] = None) -> Tensor:
    '''
    Add an operation to create a shape tensor.

    The shape tensor can either be the shape of the input tensor when the
    parameter dim is None or a scalar (tensor of rank 0) that corresponds to
    the size of dim-th dimension.

    Parameters:
        input : Tensor
            The input tensor from which we want to extract the shape or the
            size in one dimension.

        dim : Optional[int]
            The dimension from which to extract the size. If it is None, the
            entire shape of the input tensor is returned.

    Returns:
        A tensor that contains the shape of the input tensor (if 'dim' is None)
        or the size in the dimension 'dim' of the input tensor. If 'dim' is
        'None', that tensor has the same rank as the input tensor, otherwise
        its rank is 0.
    '''
    layer = default_trtnet().add_shape(input.trt_tensor)
    res = _create_tensor(layer.get_output(0), layer)

    if dim is None:
        return res

    return gather(res, dim=0, indices=dim).view([])


def gather(input: Tensor, dim: int, indices: Union[Tensor, int]) -> Tensor:
    '''
    Add an operation to gather elements from a tensor.

    That function implements the GatherElements operator from the ONNX
    specification as described in

        https://github.com/onnx/onnx/blob/main/docs/Operators.md#GatherElements

    The input and indices arguments must have the same rank >= 1. The operation
    will produce a tensor with the same shape as the indices tensor. The axis
    is the dimension to gather on.

    As shown in the ONNX description, for a 3D tensor, the output is:

        out[i][j][k] = input[indices[i][j][k]][j][k] if axis = 0,
        out[i][j][k] = input[i][indices[i][j][k]][k] if axis = 1,
        out[i][j][k] = input[i][j][indices[i][j][k]] if axis = 2.

    For example,

        gather([[4, 2], [5, 3]], 0, [[1, 0], [0, 1]])

    will produce [[5, 2], [4, 3]].

        gather([[1, 2, 3], [4, 5, 6], 1, [[1], [0]])

    will produce [[2], [4]]. See the ONNX documentation for more examples.

    That operation maps to the TensorRT IGatherLayer.

    Parameters:
        input : Tensor
            The input tensor to gather elements from.

        dim : int
            The dimension to gather on.

        indices : Union[Tensor, int]
            The positions in the 'dim' dimension to gather from.

    Returns:
        The tensor containing the gathered elements. It has the same shape as
        the indices tensor.
    '''
    if isinstance(indices, int):
        indices = constant(int32_array([indices]))

    # The input and indices tensors must have the same rank.
    assert input.rank() == indices.rank()

    layer = default_trtnet().add_gather_v2(input.trt_tensor,
                                           indices.trt_tensor,
                                           mode=trt.GatherMode.ELEMENT)

    if dim < 0:
        dim = input.ndim() + dim
    layer.axis = dim
    return _create_tensor(layer.get_output(0), layer)


def select(input: Tensor, dim: int, index: Union[Tensor, int]) -> Tensor:
    '''
    Add an operation to select a slice of elements from a tensor.

    Given an input tensor, that function creates an operation that selects the
    index-th slice of elements in the dimension 'dim' to create a new tensor.
    The output tensor has a shape in which the input dimension 'dim' is
    removed.

    The 'index' can either be an integer or a 1D tensor containing a single
    element.

    For example, on input=[[4, 2, 5], [2, 1, 2], [4, 7, 1]], which has a shape
    [3, 3],

        select(input, 0, 1)

    will create a tensor of shape [3] that contains the [2, 1, 2].

    Regarding the shape of the output tensor, the dimension 'dim' is removed.
    It means that for a tensor of shape [4, 2, 6, 3],

        select(input, 2, 4)

    will select the 5th slice (index == 4) from the 3rd dimension (dim == 2)
    and return a tensor of shape [4, 2, 3] (i.e. the 3rd dimension is removed).

    That operation maps to the TensorRT IGatherLayer.

    Parameters:
        input : Tensor
            The input tensor to select from.

        dim : int
            The dimension to select from.

        index : Union[Tensor, int]
            The index of the slice in the 'dim' dimension to select.

    Returns:
        The tensor containing the selected slice.
    '''
    if isinstance(index, int):
        index = constant(int32_array([index]))
    assert index.rank() == 1 and index.size(
        0) == 1, f"index should have rank 1, got {index.rank()}"

    new_shape = []
    for i in range(input.rank()):
        if i != dim:
            new_shape.append(shape(input, i))

    layer = default_trtnet().add_gather(input.trt_tensor, index.trt_tensor, dim)
    return _create_tensor(layer.get_output(0), layer).view(concat(new_shape))


def index_select(input: Tensor, dim: int, index: Tensor) -> Tensor:
    '''
    Add an operation to select slices of elements from a tensor.

    Given an input tensor, that function creates an operation that selects the
    slices of elements in the dimension 'dim' at the indices listed in 'index'
    to create a new tensor.  The output tensor has the same rank as the input
    tensor.

    The 'index' is a tensor of rank 1.

    For example, on input=[[4, 2, 5], [2, 1, 2], [4, 7, 1]], which has a shape
    [3, 3],

        index_select(input, 0, [0, 1])

    will create a tensor of shape [2, 3] that contains the [[4, 2, 5], [2, 1, 2]].

    Regarding the shape of the output tensor, the dimension 'dim' has the same
    size as the 'index' tensor. It means that for a input tensor of shape [4, 2, 6, 3],

        index_select(input, 2, [1, 4])

    will select the 2nd and 5th slices (index == 1 or 4) from the 3rd dimension
    (dim == 2) and return a tensor of shape [4, 2, 2, 3] (i.e. the 3rd
    dimension is shrunk to 2).

    Note that this operation can also be used to expand a tensor in the 'dim'
    dimension, for example, on input [[0, 1], [2, 3]],

        index_select(input, 1, [0, 0, 0])

    will produce a tensor of shape [2, 3] containing [[0, 0, 0], [2, 2, 2]].

    That operation maps to the TensorRT IGatherLayer.

    Parameters:
        input : Tensor
            The input tensor to select from.

        dim : int
            The dimension to select from.

        index : Tensor
            The indices of the slices in the 'dim' dimension to select.

    Returns:
        The tensor containing the selected slices.
    '''
    assert index.rank() == 1, f"index should have rank 1, got {index.rank()}"

    new_shape = []
    for i in range(input.rank()):
        if i != dim:
            new_shape.append(shape(input, i))
        else:
            new_shape.append(shape(index, 0))

    layer = default_trtnet().add_gather(input.trt_tensor, index.trt_tensor, dim)
    return _create_tensor(layer.get_output(0), layer).view(concat(new_shape))


# NOTE: Jointly added with Apple
def scatter(input: Tensor, dim: int, indices: Tensor,
            updates: Tensor) -> Tensor:
    '''
    This operation adds a layer that creates an output tensor by element-wise
    copying values from the input tensor and then updating values by the given
     `indices` and `updates` tensors.
     For a 2D input tensor, it first copies the input to output,
     then updates the output tensor like the following for each entry in `updates`:
        output[indices[i][j]][j] = updates[i][j] if dim=0
        output[i][indices[i][j]] = updates[i][j] if dim=1
     If the `input` tensor is [[1, 2, 3], [4, 5, 6]],
     the indices tensor is [[1, 2], [0, 1]],
     the updates tensor is [[-1, -2], [-3, -4]], and dim=1
     the output tensor will be [[1, -1, -2], [-3, -4, 6]].
     Parameters:
        input: Tensor
            The input data that needs to be updated.
        dim: int
            The axis on which the scatter is to be performed.
        indices: Tensor
            An integer tensor of the same rank as input that indicates the positions to be updated.
        updates: Tensor
            A data tensor of same shape as the `indices` tensor that contains the update values.
     Returns:
        A tensor created by the element-wise scatter layer.
    '''
    layer = default_trtnet().add_scatter(input.trt_tensor,
                                         indices.trt_tensor,
                                         updates.trt_tensor,
                                         mode=trt.ScatterMode.ELEMENT)
    layer.axis = dim
    return _create_tensor(layer.get_output(0), layer)


def gather_nd(input: Tensor, indices: Tensor, batch_dims: int = 1) -> Tensor:
    '''
    Adds a layer that performs a gather with some element-wise dimensions.
    See: https://onnx.ai/onnx/operators/onnx__GatherND.html
    The gather is performed on dim=batch_dims.

    Parameters:
        input: Tensor
            The tensor on which the gather operation is performed.
        indices: Tensor
            The tensor that indicates which entries to be gathered.
        batch_dims: int
            The number of first dimensions that should be skipped before gather starts.
    Returns:
        A tensor created by the gather layer with GatherMode.ND.
    '''
    gather_layer = default_trtnet().add_gather_v2(input.trt_tensor,
                                                  indices.trt_tensor,
                                                  mode=trt.GatherMode.ND)
    gather_layer.num_elementwise_dims = batch_dims
    return _create_tensor(gather_layer.get_output(0), gather_layer)


def nonzero(input: Tensor) -> Tensor:
    '''
    Adds a layer that finds the indices of non-zero values of the input tensor.

    Parameters:
        input: Tensor
            The input tensor for which we need to find the indices of non-zero values.
    Returns:
        A tensor of shape [D, C] where D is the number of dimensions of `input` and
        C is the number of non-zero values in it.
        Each column of this 2D tensor represents the index tuple for each non-zero value.
    '''
    non_zero_layer = default_trtnet().add_non_zero(input.trt_tensor)
    return _create_tensor(non_zero_layer.get_output(0), non_zero_layer)


def masked_select(input: Tensor, mask: Tensor) -> Tensor:
    '''
    Add an operation to select elements from a tensor according to a boolean
    mask tensor.

    Given an input tensor, that function creates an operation that selects
    elements at the indices indicated by the boolean mask tensor to create
    a new tensor. The output tensor is a 1-D tensor.

    The input tensor must have rank >= 1. The shapes of the input tensor and
    the mask tensor don’t need to match, but they must be able to be broadcasted.

    For example, on input=[[4, 2, 5], [2, 1, 2], [4, 7, 1]], which has a shape
    [3, 3],

        masked_select(input, [[True, False, True], [False, True, False], [True, False, True]])

    will create a tensor of shape [5] that contains the [4, 5, 1, 4, 1].

        masked_select(input, [[True], [False], [True]])

    will create a tensor of shape [6] that contains the [4, 2, 5, 4, 7, 1].

        masked_select(input, [[False, False, True]])

    will create a tensor of shape [3] that contains the [5, 2, 1].

        masked_select(input, [False])

    will create a tensor of shape [0] which is empty.

    That operation is implemented by NonZero, Shuffle and GatherV2 layers
    in TensorRT.

    Parameters:
        input : Tensor
            The input tensor to select from.

        mask : Tensor
            The boolean mask tensor that indicates elements to select.

    Returns:
        The 1-D tensor containing the selected elements.
    '''
    assert input.rank() >= 1, "input should have rank >= 1"
    input, mask = broadcast_helper(input, mask)
    expanded_mask = expand(mask, shape(input))

    non_zero_layer = default_trtnet().add_non_zero(expanded_mask.trt_tensor)

    shuffle_layer = default_trtnet().add_shuffle(non_zero_layer.get_output(0))
    shuffle_layer.second_transpose = (1, 0)

    gather_layer = default_trtnet().add_gather_v2(input.trt_tensor,
                                                  shuffle_layer.get_output(0),
                                                  mode=trt.GatherMode.ND)
    return _create_tensor(gather_layer.get_output(0), gather_layer)


def cumsum(input: Tensor, dim: int, prefer_plugin: bool = True) -> Tensor:
    '''
    Add an operation to calculate inclusive cumulative sum of elements of
    a tensor in a given dimension.

    Given an input tensor, that function creates an operation that calculates
    inclusive cumulative sum of elements in the dimension 'dim' to create
    a new tensor. The output tensor has the same shape as the input tensor.

    The input tensor must have rank >= 1. The 'dim' must be valid, and negative
    value is supported.

    For example, on input=[[4, 2, 5], [2, 1, 2], [4, 7, 1]], which has a shape
    [3, 3],

        cumsum(input, 0)

    will produce [[4, 2, 5], [6, 3, 7], [10, 10, 8]].

        cumsum(input, 1)

    will produce [[4, 6, 11], [2, 3, 5], [4, 11, 12]].

    That operation is implemented by TensorRT ILoopLayer.

    Parameters:
        input : Tensor
            The input tensor to calculate the inclusive cumulative sum.

        dim : int
            The dimension to calculate the inclusive cumulative sum. Negative
            value is supported.

        prefer_plugin : bool
            Whether to use the cumsumLastDim plugin if dim is last dim.

    Returns:
        The tensor containing the inclusive cumulative sum of input.
    '''
    assert input.rank() >= 1, "input should have rank >= 1"
    assert dim < input.rank() and dim >= -input.rank(
    ), f"dim should be in [{-input.rank()}, {input.rank()}) when input have rank {input.rank()}"

    dim = dim_resolve_negative(dim, input.ndim())[0]

    if (dim == input.ndim() - 1):
        if prefer_plugin:
            last_dim = input.size(-1)
            if last_dim == -1:  # dynamic?
                last_dim = shape(input, -1)
            old_shape = shape(input)
            if input.ndim() == 1:
                input_2d = unsqueeze(
                    input, 0)  # special handling of rank-1 dynamic tensor
            elif input.ndim() != 2:
                input_2d = input.view(concat([-1, last_dim]),
                                      zero_is_placeholder=False)
            else:
                input_2d = input
            cumsum_last_dim_plg_creator = trt.get_plugin_registry(
            ).get_plugin_creator('CumsumLastDim', '1', TRT_LLM_PLUGIN_NAMESPACE)
            assert cumsum_last_dim_plg_creator is not None
            input_length = trt.PluginField(
                "input_length", np.array(input_2d.size(-1), dtype=np.int32),
                trt.PluginFieldType.INT32)
            pf_type = trt.PluginField("type_id",
                                      np.array([int(input_2d.dtype)], np.int32),
                                      trt.PluginFieldType.INT32)
            pfc = trt.PluginFieldCollection([input_length, pf_type])
            cumsum_last_dim_plug = cumsum_last_dim_plg_creator.create_plugin(
                "cumsum_last_dim", pfc)
            plug_inputs = [input_2d]
            plug_inputs = [i.trt_tensor for i in plug_inputs]
            layer = default_trtnet().add_plugin_v2(plug_inputs,
                                                   cumsum_last_dim_plug)
            _add_plugin_info(layer, cumsum_last_dim_plg_creator,
                             "cumsum_last_dim", pfc)
            output = _create_tensor(layer.get_output(0), layer)
            output = output.view(old_shape, zero_is_placeholder=False)
            return output
        else:
            # credit to Apple
            reduction_length = shape(input, -1)
            reduction_range = arange(constant_to_tensor_(0, to_array=False),
                                     reduction_length,
                                     dtype='int32')
            lower_triangle = cast(
                unsqueeze(reduction_range, 0) <= unsqueeze(reduction_range, 1),
                dtype=input.dtype)
            output = sum(unsqueeze(input, -2) * lower_triangle, dim=-1)
            return output
    else:
        slice_shape = []
        for i in range(input.ndim()):
            if i != dim:
                slice_shape.append(shape(input, i))

        zero_tensor = constant_to_tensor_(0, input.dtype, False)
        if len(slice_shape) > 0:
            zero_tensor = expand_dims(zero_tensor,
                                      [i for i in range(len(slice_shape))])
            slice_shape = concat(slice_shape)
            zero_tensor = expand(zero_tensor, slice_shape)

        loop_layer = default_trtnet().add_loop()
        trip_limit = shape(input, dim).trt_tensor
        loop_layer.add_trip_limit(trip_limit, trt.TripLimit.COUNT)

        iterator_layer = loop_layer.add_iterator(input.trt_tensor, dim)
        cur_slice = iterator_layer.get_output(0)

        running_sum_layer = loop_layer.add_recurrence(zero_tensor.trt_tensor)
        running_sum = running_sum_layer.get_output(0)

        cur_sum_layer = default_trtnet().add_elementwise(
            cur_slice, running_sum, trt.ElementWiseOperation.SUM)
        cur_sum = cur_sum_layer.get_output(0)
        running_sum_layer.set_input(1, cur_sum)

        loop_output_layer = loop_layer.add_loop_output(
            cur_sum, trt.LoopOutput.CONCATENATE, dim)
        loop_output_layer.set_input(1, trip_limit)
        return _create_tensor(loop_output_layer.get_output(0),
                              loop_output_layer)


def masked_scatter(input: Tensor, mask: Tensor, source: Tensor) -> Tensor:
    '''
    Add the masked_scatter base on PyTorch definition.

    See https://pytorch.org/docs/stable/generated/torch.Tensor.masked_scatter_.html#torch.Tensor.masked_scatter_ for a
    description of that function.

    Parameters:
        input : Tensor
            The input tensor.

        mask : Tensor
            The boolean mask tensor that indicates elements to select.

        source: Tensor
            The tensor to copy from
    Returns:
        The tensor containing the source tensor selected by mask.

    '''
    assert input.rank() >= 1, "input should have rank >= 1"
    input, mask = broadcast_helper(input, mask)
    expanded_mask = expand(mask, shape(input))

    non_zero_layer = default_trtnet().add_non_zero(expanded_mask.trt_tensor)

    shuffle_layer = default_trtnet().add_shuffle(non_zero_layer.get_output(0))
    shuffle_layer.second_transpose = (1, 0)
    source = source.view([-1])

    scatter_layer = default_trtnet().add_scatter(input.trt_tensor,
                                                 shuffle_layer.get_output(0),
                                                 source.trt_tensor,
                                                 mode=trt.ScatterMode.ND)

    return _create_tensor(scatter_layer.get_output(0), scatter_layer)


def concat(inputs: Sequence[Union[Tensor, int]], dim: int = 0) -> Tensor:
    '''
    Add an operation to concatenate tensors.

    The function creates an operation that concatenates the tensors from the
    sequence 'inputs'. The concatenation is done along the dimension 'dim'.

    All the tensors in 'inputs' must have the same shape expect for the
    dimension 'dim'.

        for ii in range(inputs[0].rank()):
            assert (ii == dim) or all(inp.shape[ii] == inputs[0].shape[ii] for inp in inputs)

    The shape of the output tensor is defined as:

        for ii in range(inputs[0].rank()):
            # Same size as all the inputs in dimension ii != dim.
            output.shape[ii] = inputs[0].shape[ii]

            # Sum of the sizes in the different inputs in dimension 'dim'.
            if ii == dim:
                for jj in range(1, len(inputs)):
                    output.shape[ii] += inputs[jj].shape[ii]

    For example, given a sequence of two 2D tensors [[0, 1], [2, 3]] and
    [[4, 5], [6, 7]] both of shape [2, 2],

        concat(inputs, 0)

    will produce [[0, 1], [2, 3], [4, 5], [6, 7]] of shape [4, 2] and

        concat(inputs, 1)

    will produce [[0, 1, 4, 5], [2, 3, 6, 7]] of shape [2, 4].

    Parameters:
        inputs : Sequence[Union[Tensor, int]]
            The sequence of tensors to concatenate. For integers, that function
            creates constant tensors.

        dim : int
            The dimension in which the concatenation is performed.

    Returns:
        A tensor that contains the concatenation of the tensors.
    '''
    tmp = []
    inputs = constants_to_tensors_(*inputs)
    for i in inputs:
        if i.rank() == 0:
            tmp.append(i.view([1]))
        else:
            tmp.append(i)

    layer = default_trtnet().add_concatenation([i.trt_tensor for i in tmp])
    layer.axis = dim_resolve_negative(dim, tmp[0].ndim())[0]
    return _create_tensor(layer.get_output(0), layer)


def softmax(input: Tensor, dim: Optional[int] = None) -> Tensor:
    '''
    Add an operation to compute softmax on a tensor.

    That operation computes the softmax on the input tensor in the dimension
    'dim' if specified. Otherwise, it is applied on the last dimension.

    It inserts a ISoftmaxLayer to the TensorRT graph.

    Parameters:
        input : Tensor
            The input tensor on which to apply softmax.

        dim : Optional[int]
            The dimension used to apply softmax.

    Returns:
        The output tensor of the softmax layer.
    '''
    if dim is None:
        dim = input.ndim() - 1
    if dim < 0:
        dim = input.ndim() + dim
    axes = dim_to_trt_axes(dim)

    layer = default_trtnet().add_softmax(input.trt_tensor)
    layer.axes = axes

    return _create_tensor(layer.get_output(0), layer)


def _lookup_plugin(input: Tensor, weight: Tensor, rank: int,
                   per_token_scale: Tensor) -> Tensor:
    '''
    Add an operation to perform lookup in a tensor.

    That operation performs the lookup needed by embedding layers. Given a
    'weight' tensor of shape [rows, cols], it produces a tensor of shape
    [inputs.size(0), cols] where the ith row corresponds to the input[i] row in
    the weight tensor.

    It inserts a IPluginV2Layer.

    Parameters:
        input : Tensor
            The input tensor contains the indices to perform the lookup.

        weight : Tensor
            The table to gather from.

        rank :  int
            The mpi rank.

    Returns:
        The output tensor of the lookup layer.
    '''
    plg_creator = trt.get_plugin_registry().get_plugin_creator(
        'Lookup', '1', TRT_LLM_PLUGIN_NAMESPACE)
    assert plg_creator is not None

    p_dtype = default_net().plugin_config.lookup_plugin
    pf_type = trt.PluginField(
        "type_id", np.array([int(str_dtype_to_trt(p_dtype))], np.int32),
        trt.PluginFieldType.INT32)

    rank = trt.PluginField("rank", np.array([int(rank)], np.int32),
                           trt.PluginFieldType.INT32)

    pfc = trt.PluginFieldCollection([pf_type, rank])
    lookup_plug = plg_creator.create_plugin("lookup", pfc)
    plug_inputs = [input.trt_tensor, weight.trt_tensor]
    if per_token_scale is not None:
        plug_inputs.append(per_token_scale.trt_tensor)
        weight.trt_tensor.set_dynamic_range(-127, 127)
    layer = default_trtnet().add_plugin_v2(plug_inputs, lookup_plug)
    _add_plugin_info(layer, plg_creator, "lookup", pfc)
    return _create_tensor(layer.get_output(0), layer)


def embedding(input: Tensor,
              weight: Tensor,
              tp_size=1,
              tp_group=None,
              sharding_dim=0,
              tp_rank=None,
              per_token_scale=None) -> Tensor:
    '''
    Add an operation to perform embedding lookup.

    That operation performs the embedding lookup. The 'input' tensor contains
    the identifiers of the rows of 'weight' to gather.

    1. Distribute the embedding lookup table over multiple GPU
    When 'tp_size' is greater than 1 and the 'tp_group' is defined, this
    embedding lookup is distributed among multiple GPUs.

    When 'sharding_dim==0', each GPU stores a subset of the rows of the embedding
    table rows(that number of rows per GPU is given by weights.shape[0] and the offset to
    the 1st row stored on the GPU is given by rank * weights.shape[0]). Each
    parallel rank will query all the indices and set 0s for the weights that
    are not stored on the associated GPU. To compute the final result, a
    parallel all-reduce operation is added to the TensorRT graph. That lookup
    can be performed using either the plugin or the operators TensorRT support.

    When'sharding_dim==1', each GPU stores a subset of the embedding table's columns.
    Each rank can obtain a portion of the embedding results.
    Then the embedding is collected using the  all-gather operation.
    Related transposition operations are also used to obtain the final results.

    2. Store embedding lookup table as a whole
    When 'tp_size' is not greater than 1, the embedding lookup table will not
    be divided. In this case, when the default_net().plugin_config.lookup_plugin is set,
    the operation is implemented using a plugin (without the all-reduce operation).
    Otherwise, this operation is implemented using the standard IGatherLayer in TensorRT.

    Parameters:
        input : Tensor
            The input tensor the contains the indices to perform the lookup.

        weight : Tensor
            The table to gather from.

        tp_size : int
            The number of GPUs collaborating to perform that embedding.

        tg_group : Optional[List[int]]
            The group of world ranks participating in the all-reduce when
            tp_size > 1.

        sharding_dim : int
            sharding_dim = 0 means that we shard the embedding table in vocab dim;
            sharding_dim = 1 means that we shard the embedding table in embedding dim.

        tp_rank : int
            The tensor parallelism rank. Used to calculate offset in TP on vocab dim.

    Returns:
        The tensor produced by the embedding lookup layer.
    '''

    # Distribute embedding lookup table across multiple GPU
    if tp_size > 1 and tp_group is not None:
        if sharding_dim == 0:  # TP on vocab_size dimension
            if tp_rank == None:
                raise ValueError(
                    "Rank cannot be none for tensor parallelism on vocab dim")

            if default_net().plugin_config.lookup_plugin:
                x = _lookup_plugin(input, weight, tp_rank, per_token_scale)
                x = allreduce(x, tp_group)
            else:
                shape_weight = shape(weight)
                vocab_size = slice(shape_weight, starts=[0], sizes=[1])
                tmp_input = input - vocab_size * tp_rank

                # Identify the valid indices
                is_qualified = op_and(tmp_input >= 0, tmp_input < vocab_size)
                is_qualified_expand = expand_dims(is_qualified,
                                                  [is_qualified.ndim()])

                # Replace the invalid ones to zero
                placeholder_input = where(is_qualified, tmp_input, 0)

                # Get the temporal results
                layer = default_trtnet().add_gather(
                    weight.trt_tensor, placeholder_input.trt_tensor, 0)
                tmp_output = _create_tensor(layer.get_output(0), layer)

                # Set zero for invalid results
                placeholder_tmp = cast(is_qualified_expand, tmp_output.dtype)
                placeholder = placeholder_tmp - placeholder_tmp
                x = where(is_qualified_expand, tmp_output, placeholder)

                # Use all reduce to collect the results
                x = allreduce(x, tp_group)

        elif sharding_dim == 1:  # TP on hidden dimension
            layer = default_trtnet().add_gather(weight.trt_tensor,
                                                input.trt_tensor, 0)
            x = _create_tensor(layer.get_output(0), layer)

            # [dim0, local_dim] -> [dim0 * tp_size, local_dim] --> [dim0, local_dim * tp_size]
            x = allgather(x, tp_group, gather_dim=-1)

        else:
            raise ValueError(
                'Tensor Parallelism only support splitting Embedding lookup along hidden (sharding_dim==1) and vocab (sharding_dim==0) dimensionis'
            )

    # Store embedding lookup table as a whole
    else:
        if default_net().plugin_config.lookup_plugin:
            x = _lookup_plugin(input,
                               weight,
                               rank=0,
                               per_token_scale=per_token_scale)
        else:
            layer = default_trtnet().add_gather(weight.trt_tensor,
                                                input.trt_tensor, 0)
            x = _create_tensor(layer.get_output(0), layer)
    return x


def constant_to_tensor_(input: Union[Tensor, int, float, bool],
                        dtype: Union[trt.DataType, str] = None,
                        to_array=True) -> Tensor:
    if dtype is None:
        # deduce the type from the given value
        # NOTE: bool is a subtype of int, so bool needs to be checked first
        if isinstance(input, bool):
            dtype = trt.bool
        elif isinstance(input, int):
            dtype = trt.int32
        else:
            dtype = trt.float32

    if not isinstance(input, Tensor):
        if isinstance(dtype, str):
            dtype = str_dtype_to_trt(dtype)
        array_fn_dict = {
            trt.int64: int64_array,
            trt.int32: int32_array,
            trt.float32: fp32_array,
            trt.float16: fp16_array,
            trt.bfloat16: bf16_array,
            trt.bool: bool_array,
        }
        assert dtype in array_fn_dict
        return constant(array_fn_dict[dtype]([input] if to_array else input))

    return input


def constants_to_tensors_(
        *inputs: Union[Tensor, int, float]) -> Tuple[Tensor, ...]:
    '''
    Helper function to create tensors from multiple inputs.

    For each inputs, that function first creates a constant tensor if the input
    is an integer or a float. Then, if any input is int64, it upcasts other
    integer inputs to int64.

    Parameters:
        inputs : Tuple[Union[Tensor, int, float], ...]
            The inputs to create tensors from.

    Returns:
        A tuple of tensors.
    '''
    has_int64: bool = False
    for i in inputs:
        if isinstance(i, int) and (i >= 2**31 or i < -2**31)\
                or isinstance(i, Tensor) and i.dtype == trt.int64:
            has_int64 = True
            break

    if not has_int64:
        return tuple(constant_to_tensor_(i) for i in inputs)

    result = []
    for i in inputs:
        if isinstance(i, int) or isinstance(i, Tensor) and i.dtype == trt.int32:
            result.append(
                constant_to_tensor_(i, trt.int64 if has_int64 else trt.int32))
        else:
            result.append(constant_to_tensor_(i))
    return tuple(result)


def broadcast_helper(left: Union[Tensor, int, float],
                     right: Union[Tensor, int, float]) -> Tuple[Tensor, Tensor]:
    '''
    Helper function to perform a broadcast.

    For each input, that function first creates a constant tensor if the input
    is an integer or a float. Then, if needed, it expands the smaller tensor to
    make sure its rank is the same as the larger one.

    Parameters:
        left : Union[Tensor, int, float]
            The first input. If that input is an integer or a float, the
            function creates a constant tensor.

        right : Union[Tensor, int, float]
            The second input. If that input is an integer or a float, the
            function creates a constant tensor.

    Returns:
        A pair of tensors of same rank.
    '''
    if not default_net().strongly_typed:
        left = constant_to_tensor_(left)
        right = constant_to_tensor_(right)
    else:
        left = constant_to_tensor_(
            left, right.dtype if isinstance(right, Tensor) else None)
        right = constant_to_tensor_(right, left.dtype)

    if left.rank() == right.rank():
        return (left, right)

    if left.rank() < right.rank():
        left = expand_dims_like(left, right)
        return (left, right)

    if left.rank() > right.rank():
        right = expand_dims_like(right, left)
        return (left, right)


def elementwise_binary(left: Union[Tensor, int,
                                   float], right: Union[Tensor, int, float],
                       op: trt.ElementWiseOperation) -> Tensor:
    '''
    Add an elementwise operation with two inputs.

    For each input, that function first creates a constant tensor if the input
    is an integer or a float. Then, if needed, it expands the smaller tensor to
    make sure its rank is the same as the larger one. Then, it performs the
    elementwise operation 'op'.

    The following closures are defined in functional.*:

        add      for op=trt.ElementWiseOperation.SUM
        sub      for op=trt.ElementWiseOperation.SUB
        mul      for op=trt.ElementWiseOperation.PROD
        div      for op=trt.ElementWiseOperation.DIV
        floordiv for op=trt.ElementWiseOperation.FLOOR_DIV
        gt       for op=trt.ElementWiseOperation.GREATER
        lt       for op=trt.ElementWiseOperation.LESS
        op_and   for op=trt.ElementWiseOperation.AND
        op_or    for op=trt.ElementWiseOperation.OR
        eq       for op=trt.ElementWiseOperation.EQUAL
        minimum  for op=trt.ElementWiseOperation.MIN
        maximum  for op=trt.ElementWiseOperation.MAX
        pow      for op=trt.ElementWiseOperation.POW

    It is implemented using the IElementWiseLayer from TensorRT.

    Parameters:
        left : Union[Tensor, int, float]
            The first input. If that input is an integer or a float, the
            function creates a constant tensor.

        right : Union[Tensor, int, float]
            The second input. If that input is an integer or a float, the
            function creates a constant tensor.

        op : trt.ElementWiseOperation
            The binary operation to perform.

    Returns:
        The tensor produced by this elementwise operation.
    '''
    left, right = broadcast_helper(left, right)
    if left.dtype == trt.int32 and right.dtype == trt.int64:
        left = cast(left, trt.int64)
    if left.dtype == trt.int64 and right.dtype == trt.int32:
        right = cast(right, trt.int64)
    layer = default_trtnet().add_elementwise(left.trt_tensor, right.trt_tensor,
                                             op)
    return _create_tensor(layer.get_output(0), layer)


add = partial(elementwise_binary, op=trt.ElementWiseOperation.SUM)
sub = partial(elementwise_binary, op=trt.ElementWiseOperation.SUB)
mul = partial(elementwise_binary, op=trt.ElementWiseOperation.PROD)
div = partial(elementwise_binary, op=trt.ElementWiseOperation.DIV)
floordiv = partial(elementwise_binary, op=trt.ElementWiseOperation.FLOOR_DIV)
gt = partial(elementwise_binary, op=trt.ElementWiseOperation.GREATER)
lt = partial(elementwise_binary, op=trt.ElementWiseOperation.LESS)
op_and = partial(elementwise_binary, op=trt.ElementWiseOperation.AND)
op_or = partial(elementwise_binary, op=trt.ElementWiseOperation.OR)
eq = partial(elementwise_binary, op=trt.ElementWiseOperation.EQUAL)
minimum = partial(elementwise_binary, op=trt.ElementWiseOperation.MIN)
maximum = partial(elementwise_binary, op=trt.ElementWiseOperation.MAX)
pow = partial(elementwise_binary, op=trt.ElementWiseOperation.POW)


def modulo(x: Tensor, y: Union[Tensor, int]) -> Tensor:
    '''
    This function adds an element-wise modulo (x % y) operation for a given tensor.
    Since there is no TensorRT layer that can directly perform this,
    this function implements it using some of the basic operations.

    Returns:
        A tensor that represents (x % y) modulo operation.
    '''
    return x - (x // y) * y


def where(condition: Union[Tensor, bool], left: Union[Tensor, int, float],
          right: Union[Tensor, int, float]) -> Tensor:
    '''
    Add a where (aka select or if-then-else) operation.

    Assuming the three input parameters have the same shape, that function creates
    the operation to compute a tensor of the same shape such that:

        for ii in range(mul(condition.shape)):
            output[ii] = left[ii] if condition[ii] else right[ii]

    For each input, that function first creates a constant tensor if the
    condition is boolean or the left/right input is an integer or a float.
    Then, if needed, it expands the smaller tensor to make sure its
    rank is the same as the larger one. Then, it performs the selection.

    It is implemented using the ISelectLayer from TensorRT.

    Parameters:
        condition : Union[Tensor, bool]
            The condition. If that input is a boolean, the function
            creates a constant tensor.

        left : Union[Tensor, int, float]
            The first input. If that input is an integer or a float, the
            function creates a constant tensor.

        right : Union[Tensor, int, float]
            The second input. If that input is an integer or a float, the
            function creates a constant tensor.

    Returns:
        The tensor produced by this where operation.
    '''
    # Convert to tensors.
    condition = constant_to_tensor_(condition)
    left, right = constants_to_tensors_(left, right)

    # Find the tensor with the largest rank of the three.
    largest = condition
    if largest.rank() < left.rank():
        largest = left
    if largest.rank() < right.rank():
        largest = right

    # Expand the tensors to match the largest one.
    if condition is not largest:
        condition = expand_dims_like(condition, largest)
    if left is not largest:
        left = expand_dims_like(left, largest)
    if right is not largest:
        right = expand_dims_like(right, largest)

    # Insert the operation.
    layer = default_trtnet().add_select(condition.trt_tensor, left.trt_tensor,
                                        right.trt_tensor)
    return _create_tensor(layer.get_output(0), layer)


def unary(input: Tensor, op: trt.UnaryOperation) -> Tensor:
    '''
    Add an elementwise operation on a single input.

    The following closures are defined in functional.*:

        round   for op=trt.UnaryOperation.ROUND
        sqrt    for op=trt.UnaryOperation.SQRT
        exp     for op=trt.UnaryOperation.EXP
        sin     for op=trt.UnaryOperation.SIN
        cos     for op=trt.UnaryOperation.COS
        abs     for op=trt.UnaryOperation.ABS
        log     for op=trt.UnaryOperation.LOG

    It is implemented using the IUnaryLayer from TensorRT.

    Parameters:
        input : Tensor
            The input tensor.

        op : trt.UnaryOperation
            The unary operation to perform.

    Returns:
        The tensor produced by this elementwise operation.
    '''
    layer = default_trtnet().add_unary(input.trt_tensor, op)
    return _create_tensor(layer.get_output(0), layer)


round = partial(unary, op=trt.UnaryOperation.ROUND)
sqrt = partial(unary, op=trt.UnaryOperation.SQRT)
exp = partial(unary, op=trt.UnaryOperation.EXP)
sin = partial(unary, op=trt.UnaryOperation.SIN)
cos = partial(unary, op=trt.UnaryOperation.COS)
abs = partial(unary, op=trt.UnaryOperation.ABS)
log = partial(unary, op=trt.UnaryOperation.LOG)
not_op = partial(unary, op=trt.UnaryOperation.NOT)


def log_softmax(input: Tensor, dim: int) -> Tensor:
    '''
    This function is equivalent of torch.nn.functional.log_softmax() i.e.
    it performs log(softmax(input)) in a safer and faster way.

    Parameters:
        input: Tensor
            The data tensor on which log_softmax to be computed.
        dim: int
            The dimension of the input tensor along which log_softmax will be computed.
    Returns:
        A tensor of same shape as input with log_softmax computed on the specified dim.
    '''
    x_max = max(input, dim=dim, keepdim=True)
    x = input - x_max
    return x - log(sum(exp(x), dim=dim, keepdim=True))


def reduce(input: Tensor,
           op: trt.ReduceOperation,
           dim: Union[int, Tuple[int]],
           keepdim: bool = False) -> Tensor:
    '''
    Add an reduction operation to do along a dimension.

    It is implemented using the IReduceLayer from TensorRT.

    Parameters:
        input : Tensor
            The input tensor.

        op : trt.ReduceOperation
            The reduction operation to perform.
            Options: SUM, PROD, MAX, MIN, AVG

        dim : int
            The dimension along which the reduction is performed.

        keepdim : bool
            Is the dimension kept in the reduced tensor? When True the
            dimension is kept, it is removed from the shape otherwise.

    Returns:
        The tensor produced by this reduction operation.
    '''
    dim = dim_resolve_negative(dim, input.ndim())
    axes = dim_to_trt_axes(dim)

    layer = default_trtnet().add_reduce(input.trt_tensor,
                                        op,
                                        axes,
                                        keep_dims=keepdim)
    return _create_tensor(layer.get_output(0), layer)


prod = partial(reduce, op=trt.ReduceOperation.PROD)
min = partial(reduce, op=trt.ReduceOperation.MIN)


def mean(input: Tensor,
         dim: Union[int, Tuple[int]],
         keepdim: bool = False) -> Tensor:
    '''
    Add an operation to compute the mean along a dimension.

    Computes the mean along the dimension 'dim' of the input tensor.

    It is implemented using the IReduceLayer from TensorRT.

    Parameters:
        input : Tensor
            The input tensor.

        dim : int
            The dimension along which the mean is computed.

        keepdim : bool
            Is the dimension kept in the reduced tensor? When True the
            dimension is kept, it is removed from the shape otherwise.

    Returns:
        The tensor produced by this reduction operation.
    '''
    return reduce(input, op=trt.ReduceOperation.AVG, dim=dim, keepdim=keepdim)


def max(input: Tensor, dim: int, keepdim: bool = False) -> Tensor:
    '''
    Add an operation to compute the max along a dimension.

    Computes the max along the dimension 'dim' of the input tensor.

    It is implemented using the IReduceLayer from TensorRT.

    Parameters:
        input : Tensor
            The input tensor.

        dim : int
            The dimension along which the mean is computed.

        keepdim : bool
            Is the dimension kept in the reduced tensor? When True the
            dimension is kept, it is removed from the shape otherwise.

    Returns:
        The tensor produced by this reduction operation.
    '''
    return reduce(input, op=trt.ReduceOperation.MAX, dim=dim, keepdim=keepdim)


def sum(input: Tensor, dim: int, keepdim: bool = False) -> Tensor:
    '''
    Add an operation to compute the sum along a dimension.

    Computes the sum along the dimension 'dim' of the input tensor.

    It is implemented using the IReduceLayer from TensorRT.

    Parameters:
        input : Tensor
            The input tensor.

        dim : int
            The dimension along which the mean is computed.

        keepdim : bool
            Is the dimension kept in the reduced tensor? When True the
            dimension is kept, it is removed from the shape otherwise.

    Returns:
        The tensor produced by this reduction operation.
    '''
    return reduce(input, op=trt.ReduceOperation.SUM, dim=dim, keepdim=keepdim)


def identity(input: Tensor) -> Tensor:
    '''
    Add an identity operation.

    TODO: Document why it can be done using a plugin!!!

    Parameters:
        input : Tensor
            The input tensor.

    Returns:
        The tensor produced by this identity operation.
    '''
    if not default_net().plugin_config.identity_plugin:
        layer = default_trtnet().add_identity(input.trt_tensor)
    else:
        plg_creator = trt.get_plugin_registry().get_plugin_creator(
            'Identity', '1', TRT_LLM_PLUGIN_NAMESPACE)
        assert plg_creator is not None
        pfc = trt.PluginFieldCollection()
        id_plug = plg_creator.create_plugin("identity", pfc)
        plug_inputs = [input.trt_tensor]
        layer = default_trtnet().add_plugin_v2(plug_inputs, id_plug)
        _add_plugin_info(layer, plg_creator, "identity", pfc)
    return _create_tensor(layer.get_output(0), layer)


def argmax(input: Tensor, dim: int, keepdim: bool = False) -> Tensor:
    '''
    Add an argmax operation.

    As explained in the ONNX documentation,

        https://github.com/onnx/onnx/blob/main/docs/Operators.md#argmax

    that function creates a layer computing the indices of the max elements of
    the input tensor's element along the provided dim. The resulting tensor
    has the same rank as the input if keepdims is True. If keepdims is False,
    then the resulting tensor has the reduced dimension pruned.

    Parameters:
        input : Tensor
            The input tensor.

        dim : int
            The dimension in which to compute the argmax indices.

        keepdim : bool
            Do we keep the dimension along which the reduction is performed?
            Yes, if set to True, no otherwise.

    Returns:
        The tensor produced by this argmax operation.
    '''
    dim = dim_resolve_negative(dim, input.ndim())
    axes = dim_to_trt_axes(dim)

    layer = default_trtnet().add_topk(input.trt_tensor, trt.TopKOperation.MAX,
                                      1, axes)
    output = layer.get_output(1)

    if keepdim:
        return _create_tensor(output, layer)

    output = _create_tensor(output, layer)
    a = list(range(input.ndim()))
    for d in dim:
        a.pop(d)
    indices = constant(int32_array(a))
    output_shape = shape(output)
    new_shape = gather(output_shape, 0, indices)
    return view(output, new_shape)


def gelu(x: Tensor) -> Tensor:
    '''
    Add a GELU operation.

    Parameters:
        input : Tensor
            The input tensor on which the activation function is applied.

    Returns:
        The tensor produced by the activation layer.
    '''
    return 0.5 * x * (
        tanh(math.sqrt(2.0 / math.pi) * (x + 0.044715 * pow(x, 3.0))) + 1.0)


def geglu(x: Tensor) -> Tensor:
    '''
    Add a Gated-GELU operation.

    That function takes a tensor, splits it into two halves along the last
    dimension, applies GELU to the second half and multiply the results. The
    behavior is undefined if the last dimension is not even.

    Parameters:
        input : Tensor
            The input tensor on which the activation function is applied.

    Returns:
        The tensor produced by the activation layer.
    '''
    a, b = chunk(x, 2, dim=-1)
    return a * gelu(b)


def quick_gelu(x: Tensor) -> Tensor:
    return x * sigmoid(1.702 * x)


def gegelu(x: Tensor, limit: Optional[float] = None) -> Tensor:
    # a, b = x[..., ::2], x[..., 1::2]
    ndim = x.ndim()
    a_starts = [0 for i in range(ndim)]
    b_starts = [1 if i == (ndim - 1) else 0 for i in range(ndim)]
    shapes = concat([
        shape(x, i) / 2 if i == (ndim - 1) else shape(x, i) for i in range(ndim)
    ])
    strides = [2 if i == (ndim - 1) else 1 for i in range(ndim)]

    a = slice(x, a_starts, shapes, strides)
    b = slice(x, b_starts, shapes, strides)

    if limit is not None:
        a = clip(a, alpha=float(-1e20), beta=limit)
        b = clip(b, alpha=-limit, beta=limit)

    # C = B + 1
    const1 = arange(constant(int32_array(1)), constant(int32_array(2)),
                    trt_dtype_to_str(b.dtype))
    for _ in range(ndim - 1):
        const1 = expand_dims(const1, 0)

    b_shape = concat([shape(b, i) for i in range(ndim)])
    const1_arr = expand(const1, b_shape)

    return quick_gelu(a) * (b + const1_arr)


def group_norm(input: Tensor,
               num_groups: int,
               weight: Optional[Tensor] = None,
               bias: Optional[Tensor] = None,
               eps: float = 1e-05):

    ##
    ## TODO: Document that function!
    ##

    assert not input.is_dynamic(1)
    num_channels = input.size()[1]

    ndim = input.ndim()
    old_shape = shape(input)
    new_shape = concat([
        input.size(0),
        num_groups,
        num_channels // num_groups,
    ] + [input.size(i) for i in range(2, ndim)])
    x = input.view(new_shape)

    # instance norm
    w_shape = [1, num_groups] + [1 for i in range(ndim - 1)]
    instance_weight = constant(np.ones(w_shape, dtype=trt_dtype_to_np(x.dtype)))
    instance_bias = constant(np.zeros(w_shape, dtype=trt_dtype_to_np(x.dtype)))
    axes_mask = 0
    for i in range(2, x.ndim()):
        axes_mask |= 1 << i
    layer = default_trtnet().add_normalization(x.trt_tensor,
                                               instance_weight.trt_tensor,
                                               instance_bias.trt_tensor,
                                               axes_mask)
    layer.epsilon = eps
    y = _create_tensor(layer.get_output(0), layer)
    y = y.view(old_shape)

    new_shape = concat([num_channels] + [1 for _ in range(2, ndim)])
    if weight is not None:
        y = y * weight.view(new_shape)
    if bias is not None:
        y = y + bias.view(new_shape)

    return y


def softplus(input: Tensor, beta: float, threshold: float) -> Tensor:
    '''
    Add the softplus activation base on PyTorch definition.

    See https://pytorch.org/docs/stable/generated/torch.nn.functional.softplus.html for a
    description of that function.

    Parameters:
        input : Tensor
            Input TensorRT-LLM Tensor.
        beta : float
            The parameter for softplus computation.
        threshold : float
            The threshold for reverting to the linear function when input * beta > threshold

    Returns:
        The output tensor created by that layer.
    '''
    sf_layer = default_trtnet().add_activation(input.trt_tensor,
                                               trt.ActivationType.SOFTPLUS)
    sf_layer.alpha = 1 / beta
    sf_layer.beta = beta

    prod_tensor = input * beta
    result = prod_tensor > threshold

    return where(result, input, _create_tensor(sf_layer.get_output(0),
                                               sf_layer))


def outer(input: Tensor, vec2: Tensor) -> Tensor:
    '''
    Add an operation to compute the outer product between two tensors.

    That operation creates an Einsum node.

    Parameters:
        input : Tensor
            The first input tensor.

        vec2 : Tensor
            The second input tensor.

    Returns:
        The output tensor produced by this layer.
    '''
    return einsum('i,j->ij', [input, vec2])


def avg_pool2d(input: Tensor,
               kernel_size: Tuple[int],
               stride: Optional[Tuple[int]] = None,
               padding: Optional[Tuple[int]] = (0, 0),
               ceil_mode: bool = False,
               count_include_pad: bool = True) -> Tensor:

    ##
    ## TODO: Document that function!
    ##

    assert not input.is_dynamic()
    ndim = input.ndim()
    if ndim == 3:
        input = expand_dims(input, 0)

    layer = default_trtnet().add_pooling_nd(input.trt_tensor,
                                            trt.PoolingType.AVERAGE,
                                            kernel_size)
    if stride is None:
        stride = kernel_size
    layer.stride_nd = stride

    output = _create_tensor(layer.get_output(0), layer)

    if ndim == 3:
        return output.view(
            concat([output.size(1),
                    output.size(2),
                    output.size(3)]))

    return output


def conv1d(input: Tensor,
           weight: Tensor,
           bias: Optional[Tensor] = None,
           stride: int = 1,
           padding: int = 0,
           dilation: int = 1,
           groups: int = 1) -> Tensor:

    noutput = weight.size()[0]
    kernel_size = weight.size()[-2]
    is_weight_constant = (weight.producer is not None
                          and weight.producer.type == trt.LayerType.CONSTANT)
    weight = weight.producer.weights if is_weight_constant else trt.Weights()

    if bias is not None:
        is_bias_constant = (bias.producer is not None
                            and bias.producer.type == trt.LayerType.CONSTANT)
        bias = bias.producer.weights if is_bias_constant else trt.Weights()

    input_shuffle_layer = default_trtnet().add_shuffle(input.trt_tensor)
    input_shuffle_layer.reshape_dims = trt.Dims([*(input.size()), 1])
    input_shuffled = _create_tensor(input_shuffle_layer.get_output(0),
                                    input_shuffle_layer)

    kernel_size = trt.Dims([kernel_size, 1])

    layer = default_trtnet().add_convolution_nd(input_shuffled.trt_tensor,
                                                noutput, kernel_size, weight,
                                                bias)
    layer.stride_nd = (stride, 2)
    layer.padding_nd = (padding, 0)
    layer.dilation_nd = (dilation, 2)
    layer.num_groups = groups

    if not is_weight_constant:
        layer.set_input(1, weight.trt_tensor)
    if bias is not None and not is_bias_constant:
        layer.set_input(2, bias.trt_tensor)

    output_2d = _create_tensor(layer.get_output(0), layer)
    output_2d_shuffle_layer = default_trtnet().add_shuffle(output_2d.trt_tensor)
    output_2d_shuffle_layer.reshape_dims = trt.Dims(
        [output_2d.size()[0],
         output_2d.size()[1],
         output_2d.size()[2]])
    output_1d = _create_tensor(output_2d_shuffle_layer.get_output(0),
                               output_2d_shuffle_layer)

    return output_1d


def conv2d(input: Tensor,
           weight: Tensor,
           bias: Optional[Tensor] = None,
           stride: Tuple[int, int] = (1, 1),
           padding: Tuple[int, int] = (0, 0),
           dilation: Tuple[int, int] = (1, 1),
           groups: int = 1) -> Tensor:
    ##
    ## TODO: Document that function!
    ##

    ndim = input.ndim()
    if ndim == 3:
        input = expand_dims(input, 0)

    noutput = weight.size()[0]
    kernel_size = (weight.size()[-2], weight.size()[-1])

    is_weight_constant = (weight.producer is not None
                          and weight.producer.type == trt.LayerType.CONSTANT)
    weight = weight.producer.weights if is_weight_constant else trt.Weights()

    if bias is not None:
        is_bias_constant = (bias.producer is not None
                            and bias.producer.type == trt.LayerType.CONSTANT)
        bias = bias.producer.weights if is_bias_constant else trt.Weights()

    layer = default_trtnet().add_convolution_nd(input.trt_tensor, noutput,
                                                kernel_size, weight, bias)
    layer.stride_nd = stride
    layer.padding_nd = padding
    layer.dilation_nd = dilation
    layer.num_groups = groups
    layer.dilation_nd = dilation

    if not is_weight_constant:
        layer.set_input(1, weight.trt_tensor)
    if bias is not None and not is_bias_constant:
        layer.set_input(2, bias.trt_tensor)

    output = _create_tensor(layer.get_output(0), layer)

    if ndim == 3:
        return output.view(
            concat([output.size(1),
                    output.size(2),
                    output.size(3)]))

    return output


def conv_transpose2d(input: Tensor,
                     weight: Tensor,
                     bias: Optional[Tensor] = None,
                     stride: Tuple[int, int] = (1, 1),
                     padding: Tuple[int, int] = (0, 0),
                     output_padding: Tuple[int, int] = (0, 0),
                     dilation: Tuple[int, int] = (1, 1),
                     groups: int = 1) -> Tensor:
    ##
    ## TODO: Document that function!
    ##

    assert not input.is_dynamic()

    ndim = input.ndim()
    if ndim == 3:
        input = expand_dims(input, 0)

    noutput = weight.size()[1]
    kernel_size = (weight.size()[-2], weight.size()[-1])

    is_weight_constant = (weight.producer is not None
                          and weight.producer.type == trt.LayerType.CONSTANT)
    weight = weight.producer.weights if is_weight_constant else trt.Weights()

    if bias is not None:
        is_bias_constant = (bias.producer is not None
                            and bias.producer.type == trt.LayerType.CONSTANT)
        bias = bias.producer.weights if is_bias_constant else trt.Weights()

    layer = default_trtnet().add_deconvolution_nd(input.trt_tensor, noutput,
                                                  kernel_size, weight, bias)
    layer.stride_nd = stride
    layer.padding_nd = padding
    layer.num_groups = groups

    if not is_weight_constant:
        layer.set_input(1, weight.trt_tensor)
    if bias is not None and not is_bias_constant:
        layer.set_input(2, bias.trt_tensor)

    output = _create_tensor(layer.get_output(0), layer)

    if ndim == 3:
        return output.view(
            concat([output.size(1),
                    output.size(2),
                    output.size(3)]))

    return output


def split(tensor: Tensor,
          split_size_or_sections: Union[int, Sequence[int]],
          dim: int = 0) -> Sequence[Tensor]:
    '''
    Add an operation that splits a tensor into sub-tensors.

    This operation creates a list of tensors that are obtained from the input
    tensor by slicing it along the dimension 'dim'. If 'split_size_or_sections'
    is an integer, the tensor is split into 'input.shape[dim] /
    split_size_or_sections' slices. If 'split_size_or_sections' is a list of
    sizes, the tensor is split into 'len(split_size_or_sections)' slices and
    the size of the ith slice is given by 'split_size_or_sections[i]'.

    There are several constraints with the current implementation:

        - The input tensor must be static (no dynamic dimension),
        - If 'split_size_or_sections' is an integer, the number of elements in
          the 'dim' dimension of the input must be a multiple of
          'split_size_or_sections': 'input.shape[dim] % split_size_or_sections == 0'.
        - If 'split_size_or_sections' is a sequence, the sum of the elements in
          'split_size_or_sections' must be equal to the size in the dimension
          'dim': 'input.shape[dim] == sum(ii for ii in split_size_or_sections)'.

    That operation is implemented using a 'slice' operation for each output
    slice.

    Parameters:
        tensor : Tensor
            The input tensor to slice.

        split_size_or_sections : Union[int, Sequence[int]]
            If it is an integer, it encodes the size of each slice. Otherwise,
            if it is a sequence, it is the size of each slice.

        dim : int
            The dimension of the tensor to slice.

    Returns:
        The list of tensors produced by the different operations.
    '''
    assert not tensor.is_dynamic(dim)

    ndim = tensor.ndim()
    if dim < 0:
        dim += ndim
    dim_value = tensor.size()[dim]
    starts = [constant(dims_array([0])) for _ in range(ndim)]
    sizes = [shape(tensor, i) for i in range(ndim)]

    if isinstance(split_size_or_sections, int):
        # TODO: support non-divisible cases
        assert dim_value % split_size_or_sections == 0
        num_sections = dim_value // split_size_or_sections
        sizes[dim] = constant(dims_array([split_size_or_sections]))

        outputs = []
        for i in range(num_sections):
            starts[dim] = constant(dims_array([split_size_or_sections * i]))
            outputs.append(slice(tensor, concat(starts), concat(sizes)))
        return outputs
    else:
        total_size = 0
        for i in split_size_or_sections:
            total_size += i
        assert dim_value == total_size
        num_sections = len(split_size_or_sections)

        outputs = []
        for i in range(num_sections):
            if i > 0:
                starts[dim] = starts[dim] + sizes[dim]
            sizes[dim] = constant(dims_array([split_size_or_sections[i]]))
            outputs.append(slice(tensor, concat(starts), concat(sizes)))
        return outputs


def chunk(tensor: Tensor, chunks: int, dim: int = 0) -> Tensor:
    '''
    Add an operation that splits a tensor into sub-tensors.

    This operation creates a list of tensors that are obtained from the input
    tensor by chunking it along the dimension 'dim'. It produces 'chunks'
    sub-tensors.

    That operation is only defined for static tensors (no dynamic dimension)
    and the size of the tensor in the dimension 'dim' must be a multiple of
    'chunks': 'input.shape[dim] % chunks == 0'.

    It maps to 'split' with 'split_size = input.shape[dim] / chunks'.

    Parameters:
        tensor : Tensor
            The input tensor to slice.

        chunks : int
            The number of slices to split the input tensor into.

        dim : int
            The dimension of the tensor to slice.

    Returns:
        The list of tensors produced by the different operations.
    '''
    assert not tensor.is_dynamic(dim)

    ndim = tensor.ndim()
    if dim < 0:
        dim += ndim
    dim_value = tensor.size()[dim]
    assert dim_value % chunks == 0

    return split(tensor, dim_value // chunks, dim)


def unbind(input: Tensor, dim: int = 0):
    '''
    Removes a tensor dimension.

    Returns a tuple of all slices along a given dimension, already without it.
    '''
    ndim = input.ndim()
    outputs = split(input, 1, dim)
    output_shape = [input.shape[i] for i in range(ndim) if i != dim]
    return [output.view(output_shape) for output in outputs]


class AllReduceStrategy(IntEnum):
    """
    Warning: actual definition is in cpp/tensorrt_llm/kernels/customAllReduceKernels.h
             they must be kept in sync
    """
    NCCL = 0
    ONESHOT = 1
    TWOSHOT = 2
    AUTO = 3


class AllReduceConfig(IntFlag):
    """
    Warning: actual definition is in cpp/tensorrt_llm/kernels/customAllReduceKernels.h
             they must be kept in sync
    """
    USE_MEMCPY = auto()
    PUSH_MODE = auto()


class AllReduceFusionOp(IntFlag):
    """
    Warning: actual definition is in cpp/tensorrt_llm/kernels/customAllReduceKernels.h
             they must be kept in sync
    """
    NONE = 0
    RESIDUAL_RMS_NORM = 1


class AllReduceFusionParams():

    def __init__(self,
                 fusion_op: AllReduceFusionOp = AllReduceFusionOp.NONE,
                 bias: Optional[Tensor] = None,
                 residual: Optional[Tensor] = None,
                 norm_weight: Optional[Tensor] = None,
                 eps: float = 1e-06):
        self.fusion_op = fusion_op
        self.bias = bias
        self.residual = residual
        self.norm_weight = norm_weight
        self.eps = eps
        assert fusion_op == AllReduceFusionOp.NONE or (residual is not None)

    def has_affine(self):
        return 1 if self.norm_weight is not None else 0

    def has_bias(self):
        return 1 if self.bias is not None else 0


def allreduce(
        tensor: Tensor,
        group: List[int],
        strategy: Optional[AllReduceStrategy] = None,
        config: AllReduceConfig = AllReduceConfig(0),
        reduce_fusion_params: Optional[AllReduceFusionParams] = None) -> Tensor:
    '''
    Add an operation that performs a collective all-reduce.

    Let's define 'world_size' as the length of the 'group' list. That functions
    creates a layer to compute the sum of 'world_size' tensors distributed
    amongst the 'world_size' participating ranks (one GPU per rank).

    The list 'group' contains the identifiers of the ranks participating into
    the collective operation.

    The tensors in the different ranks must be 1D tensors (or views) and the output
    tensor will have that same shape. The output tensor will be replicated on
    the 'world_size' ranks.

    That operation is implemented using a plugin that wraps the NCCL all-reduce
    collective operation. See
    https://docs.nvidia.com/deeplearning/nccl/user-guide/docs/usage/collectives.html#allreduce
    for details.

    Parameters:
        tensor : Tensor
            The input tensor.

        group : List[int]
            The ranks participating into the all-reduce operation.

        strategy: AllReduceStrategy
            NCCL delegates all-reduce to NCCL while ONESHOT and TWOSHOT are custom latency-optimal algorithms.
            AUTO chooses amongst the three based on a message-size heuristic.

    Returns:
        The tensor produced by that layer.
    '''

    allreduce_plg_creator = trt.get_plugin_registry().get_plugin_creator(
        'AllReduce', '1', TRT_LLM_PLUGIN_NAMESPACE)

    if strategy is None:
        if default_net().plugin_config.use_custom_all_reduce:
            strategy = AllReduceStrategy.AUTO
        else:
            strategy = AllReduceStrategy.NCCL
    if reduce_fusion_params is None:
        reduce_fusion_params = AllReduceFusionParams()

    counter = 0
    workspace = None

    if strategy != AllReduceStrategy.NCCL:
        counter = current_all_reduce_helper().gen_id()
        workspace = current_all_reduce_helper().workspace

    assert allreduce_plg_creator is not None

    group = trt.PluginField("group", np.array(group, dtype=np.int32),
                            trt.PluginFieldType.INT32)

    p_dtype = default_net().plugin_config.nccl_plugin
    pf_dtype = trt.PluginField(
        "type_id", np.array([int(str_dtype_to_trt(p_dtype))], np.int32),
        trt.PluginFieldType.INT32)
    pfc = [group, pf_dtype]
    p_strategy = trt.PluginField("strategy", np.array([int(strategy)], np.int8),
                                 trt.PluginFieldType.INT8)
    pfc.append(p_strategy)
    p_config = trt.PluginField("config", np.array([int(config)], np.int8),
                               trt.PluginFieldType.INT8)
    pfc.append(p_config)
    p_fusion_op = trt.PluginField(
        "fusion_op", np.array([int(reduce_fusion_params.fusion_op)], np.int8),
        trt.PluginFieldType.INT8)
    pfc.append(p_fusion_op)
    p_counter = trt.PluginField("counter", np.array([counter], np.int32),
                                trt.PluginFieldType.INT32)
    pfc.append(p_counter)
    p_eps = trt.PluginField(
        "eps", np.array([float(reduce_fusion_params.eps)], np.float32),
        trt.PluginFieldType.FLOAT32)
    pfc.append(p_eps)
    p_affine = trt.PluginField(
        "affine", np.array([int(reduce_fusion_params.has_affine())], np.int8),
        trt.PluginFieldType.INT8)
    pfc.append(p_affine)
    p_bias = trt.PluginField(
        "bias", np.array([int(reduce_fusion_params.has_bias())], np.int8),
        trt.PluginFieldType.INT8)
    pfc.append(p_bias)

    pfc = trt.PluginFieldCollection(pfc)
    ar_plug = allreduce_plg_creator.create_plugin("allreduce", pfc)
    plug_inputs = [tensor.cast(p_dtype).trt_tensor]
    if strategy != AllReduceStrategy.NCCL:
        plug_inputs.append(workspace.trt_tensor)
    if reduce_fusion_params.fusion_op == AllReduceFusionOp.RESIDUAL_RMS_NORM:
        if reduce_fusion_params.has_bias() == 1:
            plug_inputs.append(reduce_fusion_params.bias.trt_tensor)
        plug_inputs.append(reduce_fusion_params.residual.trt_tensor)
        if reduce_fusion_params.has_affine() == 1:
            plug_inputs.append(reduce_fusion_params.norm_weight.trt_tensor)

    layer = default_trtnet().add_plugin_v2(plug_inputs, ar_plug)
    _add_plugin_info(layer, allreduce_plg_creator, "allreduce", pfc)
    if reduce_fusion_params.fusion_op == AllReduceFusionOp.RESIDUAL_RMS_NORM:
        final_output = _create_tensor(layer.get_output(0),
                                      layer).cast(tensor.dtype)
        inter_output = _create_tensor(layer.get_output(1),
                                      layer).cast(tensor.dtype)
        return final_output, inter_output
    else:
        return _create_tensor(layer.get_output(0), layer).cast(tensor.dtype)


def allgather(tensor: Tensor, group: List[int], gather_dim: int = 0) -> Tensor:
    '''
    Add an operation that performs a collective all-gather.

    Let's define 'group_size' as the length of the 'group' list. That functions
    creates a layer to gather 'group_size' tensors distributed
    amongst the 'group_size' participating ranks (one GPU per rank).

    The list 'group' contains the identifiers of the ranks participating into
    the collective operation.

    Note that 'group' here can be either TP group or PP group, because allgather communication is not limited to a specific split pattern. Therefore 'group_size' does not need to equal MPI 'world_size'.

    The tensors in the different ranks must be 1D tensors (or views) and the
    output tensor will have that same shape.

    Given the 'section_size = input.shape[0] / group_size', each rank
    contributes a section of its input tensor that correspond to
    'rank*section_size:(rank+1)*section_size'.

    That operation is implemented using a plugin that wraps the NCCL all-gather
    collective operation. See
    https://docs.nvidia.com/deeplearning/nccl/user-guide/docs/usage/collectives.html#allgather
    for details.

    Parameters:
        tensor : Tensor
            The input tensor.

        group : List[int]
            The ranks participating into the all-gather operation.

        gather_dim: int = 0
            Gather along given dimension. By default 0, i.e. treated as 1D tensor.

    Returns:
        The tensor produced by that layer.
    '''
    allgather_plg_creator = trt.get_plugin_registry().get_plugin_creator(
        'AllGather', '1', TRT_LLM_PLUGIN_NAMESPACE)
    assert allgather_plg_creator is not None

    group_size = len(group)
    group = trt.PluginField("group", np.array(group, dtype=np.int32),
                            trt.PluginFieldType.INT32)

    p_dtype = default_net().plugin_config.nccl_plugin
    pf_type = trt.PluginField(
        "type_id", np.array([int(str_dtype_to_trt(p_dtype))], np.int32),
        trt.PluginFieldType.INT32)

    pfc = trt.PluginFieldCollection([group, pf_type])
    allgather = allgather_plg_creator.create_plugin("allgather", pfc)
    plug_inputs = [tensor.cast(p_dtype).trt_tensor]

    layer = default_trtnet().add_plugin_v2(plug_inputs, allgather)
    _add_plugin_info(layer, allgather_plg_creator, "allgather", pfc)

    x = _create_tensor(layer.get_output(0), layer).cast(tensor.dtype)

    # gather along a given dimension other than dim0
    if gather_dim != 0:
        # also support -1 type of dim representation
        if gather_dim < 0:
            gather_dim = x.ndim() + gather_dim

        # plugin above gathers as 1D flattened tensor
        # 1. [dim0, ...dimi, ...dimN] -> [group_size * dim0, ...dimi, ...dimN]

        # now we need to gather-by-dim via split-concat
        # 2. [group_size * dim0, ...dimi, ...dimN] -> [dim0, ...group_size * dimi, ...dimN]
        # 2.1 split
        split_size = shape(x, dim=0) / group_size
        ndim = x.ndim()
        starts = [constant(dims_array([0])) for _ in range(ndim)]
        sizes = [shape(x, dim=d) for d in range(ndim)]
        sizes[0] = split_size
        sections = []
        for i in range(group_size):
            starts[0] = split_size * i
            sections.append(slice(x, concat(starts), concat(sizes)))
        # 2.2 concat
        x = concat(sections, dim=gather_dim)

    return x


def send(tensor: Tensor, tgt: int) -> Tensor:
    '''
    Add an operation that performs a send from a rank to another.

    The send operation sends a tensor from one rank to another. If a rank 'i'
    sends a tensor to a rank 'j', the rank 'j' must have a corresponding 'recv'
    operation from rank 'i'. See 'recv'.

    That operation is implemented using a plugin that wraps the NCCL send
    point-to-point operation. See
    https://docs.nvidia.com/deeplearning/nccl/user-guide/docs/api/p2p.html#ncclsend
    for details.

    Parameters:
        tensor : Tensor
            The input tensor.

        tgt : int
            The rank that receives the tensor.

    Returns:
        The tensor produced by that layer.
    '''
    send_plg_creator = trt.get_plugin_registry().get_plugin_creator(
        'Send', '1', TRT_LLM_PLUGIN_NAMESPACE)
    assert send_plg_creator is not None

    tgt = trt.PluginField("tgt_rank", np.array(tgt, dtype=np.int32),
                          trt.PluginFieldType.INT32)

    p_dtype = default_net().plugin_config.nccl_plugin
    pf_type = trt.PluginField(
        "type_id", np.array([int(str_dtype_to_trt(p_dtype))], np.int32),
        trt.PluginFieldType.INT32)

    pfc = trt.PluginFieldCollection([tgt, pf_type])
    send_plug = send_plg_creator.create_plugin("send", pfc)
    plug_inputs = [tensor.cast(p_dtype).trt_tensor]

    layer = default_trtnet().add_plugin_v2(plug_inputs, send_plug)
    _add_plugin_info(layer, send_plg_creator, "send", pfc)
    return _create_tensor(layer.get_output(0), layer).cast(tensor.dtype)


def recv(tensor: Tensor, src: int) -> Tensor:
    '''
    Add an operation that performs a recv to a rank from another.

    The recv operation receives a tensor from on a rank from another. If a rank 'i'
    receives a tensor from a rank 'j', the rank 'j' must have a corresponding 'send'
    operation to rank 'j'. See 'send'.

    That operation is implemented using a plugin that wraps the NCCL recv
    point-to-point operation. See
    https://docs.nvidia.com/deeplearning/nccl/user-guide/docs/api/p2p.html#ncclrecv
    for details.

    Parameters:
        tensor : Tensor
            The input tensor.

        src : int
            The rank that sends the tensor to.

    Returns:
        The tensor produced by that layer.
    '''
    recv_plg_creator = trt.get_plugin_registry().get_plugin_creator(
        'Recv', '1', TRT_LLM_PLUGIN_NAMESPACE)
    assert recv_plg_creator is not None

    src = trt.PluginField("src_rank", np.array(src, dtype=np.int32),
                          trt.PluginFieldType.INT32)
    p_dtype = default_net().plugin_config.nccl_plugin
    pf_type = trt.PluginField(
        "type_id", np.array([int(str_dtype_to_trt(p_dtype))], np.int32),
        trt.PluginFieldType.INT32)

    pfc = trt.PluginFieldCollection([src, pf_type])
    recv_plug = recv_plg_creator.create_plugin("recv", pfc)
    plug_inputs = [tensor.cast(p_dtype).trt_tensor]

    layer = default_trtnet().add_plugin_v2(plug_inputs, recv_plug)
    _add_plugin_info(layer, recv_plg_creator, "recv", pfc)
    return _create_tensor(layer.get_output(0), layer).cast(tensor.dtype)


def bert_attention(tensor: Tensor,
                   input_lengths: Tensor,
                   num_heads: int,
                   head_size: int,
                   q_scaling: float,
                   relative_attention: bool = False,
                   relative_attention_bias: Tensor = None,
                   max_distance: int = 0,
                   max_input_length: Tensor = None) -> Tuple[Tensor]:
    '''
    Add an operation that performs the multi-head attention in BERT.

    The multi-head attention (MHA) is the sequence of a batched matmul, a
    softmax and a batched matmul as described in
    https://arxiv.org/abs/1706.03762. That function adds an operation that
    performs those computations using a single GPU kernel.

    The input tensor contains the Q, K and V elements. It is a 2D tensor and
    its shape is '[sum_of_tokens, 3*hidden_dim]' where the 'sum_of_tokens' is
    the sum of the sequence lengths in the batch.

    In MHA, the output of the Q*K^T product is scaled by a constant value that
    is computed as:

        1.f / (q_scaling * sqrt(head_size)).

    That 'q_scaling' constant is the last argument of that function.

    That layer is implemented using a plugin (see bertAttentionPlugin).

    Parameters:
        tensor : Tensor
            The QKV input tensor.

        input_lengths : Tensor
            The length of each sequence. It is a 1D tensor of size 'batch_size'.

        num_heads : int
            The number of heads.

        head_size : int
            The size of each head.

        q_scaling : float
            The factor to compute the scaling factor to scale the output of the
            'Q*K^T' product.

        relative_attention: bool = False
            If enable relative attention.

        relative_attention_bias: Tensor = None
            The relative attention bias [num_heads, max_seq_len, max_seq_len], or The relative attention embedding table for implicit mode, [num_heads, num_buckets].

        max_distance: int = 0
            The maximum distance of relative position in attention, for implicit mode.
            Default value is 0, meaning to use the regular mode of relative attention bias.
            Implicit mode is only enabled when passing in non-zero positive max_distance value.
            See relative attention bias in docs/gpt_attention.md

        max_input_length: Tensor = None
            The maximum input sequence length represented by Tensor shape. Requires for remove_input_padding to pre-define plugin workspace size.

    Returns:
        The tensor produced by that layer.
    '''
    attn_plg_creator = trt.get_plugin_registry().get_plugin_creator(
        'BertAttention', '1', TRT_LLM_PLUGIN_NAMESPACE)
    assert attn_plg_creator is not None

    nheads = trt.PluginField("num_heads", np.array(num_heads, dtype=np.int32),
                             trt.PluginFieldType.INT32)
    head_size = trt.PluginField("head_size", np.array(head_size,
                                                      dtype=np.int32),
                                trt.PluginFieldType.INT32)
    q_scaling = trt.PluginField("q_scaling",
                                np.array(q_scaling, dtype=np.float32),
                                trt.PluginFieldType.FLOAT32)
    enable_qk_half_accum = trt.PluginField(
        "enable_qk_half_accum",
        np.array(np.int8(
            default_net().plugin_config.attention_qk_half_accumulation),
                 dtype=np.int8), trt.PluginFieldType.INT8)
    context_fmha_type = trt.PluginField(
        "context_fmha_type",
        np.array(np.int8(default_net().plugin_config.context_fmha_type),
                 dtype=np.int8), trt.PluginFieldType.INT8)
    p_dtype = default_net().plugin_config.bert_attention_plugin
    pf_type = trt.PluginField(
        "type_id", np.array([int(str_dtype_to_trt(p_dtype))], np.int32),
        trt.PluginFieldType.INT32)
    do_relative_attention = trt.PluginField(
        "do_relative_attention",
        np.array(np.int8(relative_attention), dtype=np.int8),
        trt.PluginFieldType.INT8)
    max_distance = trt.PluginField("max_distance",
                                   np.array(max_distance, dtype=np.int32),
                                   trt.PluginFieldType.INT32)
    remove_padding = trt.PluginField(
        "remove_padding",
        np.array(np.int8(default_net().plugin_config.remove_input_padding),
                 dtype=np.int8), trt.PluginFieldType.INT8)
    pfc = trt.PluginFieldCollection([
        nheads, head_size, q_scaling, enable_qk_half_accum, context_fmha_type,
        pf_type, do_relative_attention, max_distance, remove_padding
    ])

    attn_plug = attn_plg_creator.create_plugin("padding_attn", pfc)
    plug_inputs = [tensor, input_lengths]
    if max_input_length is not None:
        # for remove padding mode
        plug_inputs += [max_input_length]
    if relative_attention_bias is not None:
        # for relative attention mode
        plug_inputs += [relative_attention_bias]

    plug_inputs = [i.trt_tensor for i in plug_inputs]

    layer = default_trtnet().add_plugin_v2(plug_inputs, attn_plug)
    _add_plugin_info(layer, attn_plg_creator, "padding_attn", pfc)
    assert layer.num_outputs == 1, \
        f"Plugin outputs number mismatch with expected, got {layer.num_outputs}, expected 1"
    output = _create_tensor(layer.get_output(0), layer)
    assert output is not None
    return output


class RopeEmbeddingUtils:

    @staticmethod
    def create_sinusoidal_positions(num_pos: int,
                                    dim: int,
                                    theta: float = 10000.0,
                                    dtype=np.float32):
        inv_freq = 1.0 / (theta**(np.arange(0, dim, 2) / dim)).astype(dtype)
        sinusoid_inp = np.einsum("i , j -> i j",
                                 np.arange(num_pos, dtype=dtype),
                                 inv_freq,
                                 dtype=dtype)
        concat = np.concatenate((np.sin(sinusoid_inp), np.cos(sinusoid_inp)),
                                axis=1)
        return np.expand_dims(concat, axis=0).astype(dtype)

    @staticmethod
    def create_sinusoidal_positions_for_attention_plugin(
            num_pos: int,
            dim: int,
            theta: float = 10000.0,
            scale: float = 1.0,
            scale_type: RotaryScalingType = RotaryScalingType.none,
            dtype=np.float32):
        if scale_type == RotaryScalingType.linear:
            scale = 1.0 / scale
        inv_freq = scale / (theta**(np.arange(0, dim, 2) / dim)).astype(dtype)
        sinusoid_inp = np.expand_dims(np.einsum("i , j -> i j",
                                                np.arange(num_pos, dtype=dtype),
                                                inv_freq,
                                                dtype=dtype),
                                      axis=-1)
        # fuse cos/sin into float2 (cos, sin).
        concat = np.concatenate((np.cos(sinusoid_inp), np.sin(sinusoid_inp)),
                                axis=-1)

        return concat.reshape(1, -1).astype(dtype)

    @staticmethod
    def create_sinusoidal_positions_for_cogvlm_attention_plugin(
            num_pos: int,
            dim: int,
            theta: float = 10000.0,
            scale: float = 1.0,
            scale_type: RotaryScalingType = RotaryScalingType.none,
            vision_start: int = 1,
            vision_length: int = 1225,
            dtype=np.float32):
        if scale_type == RotaryScalingType.linear:
            scale = 1.0 / scale
        inv_freq = scale / (theta**(np.arange(0, dim, 2) / dim)).astype(dtype)
        position_id = np.hstack([
            np.arange(0, vision_start + 1, dtype=dtype),
            np.full(vision_length, vision_start + 1, dtype=dtype),
            np.arange(vision_start + 2,
                      num_pos - (vision_length - 1),
                      dtype=dtype)
        ])
        sinusoid_inp = np.expand_dims(np.einsum("i , j -> i j",
                                                position_id,
                                                inv_freq,
                                                dtype=dtype),
                                      axis=-1)
        # fuse cos/sin into float2 (cos, sin).
        concat = np.concatenate((np.cos(sinusoid_inp), np.sin(sinusoid_inp)),
                                axis=-1)

        return concat.reshape(1, -1).astype(dtype)

    def create_sinusoidal_positions_long_rope(
            num_pos: int,
            num_orig_pos: int,
            dim: int,
            theta: float = 10000.0,
            scaling_short_factors: Tensor = 1.0,
            scaling_long_factors: Tensor = 1.0,
            short_mscale=None,
            long_mscale=None,
            dtype=np.float32):

        def _calc_mscale(scale):
            if scale <= 1.0:
                return 1.0
            return math.sqrt(1 + math.log(scale) / math.log(num_orig_pos))

        if short_mscale is None:
            short_mscale = _calc_mscale(num_pos / num_orig_pos)
            long_mscale = short_mscale

        def _compute_sinusoidal_positions(scale_factors, is_short,
                                          for_attention_plugin):
            inv_freq = 1 / (scale_factors *
                            (theta**(np.arange(0, dim, 2) / dim)).astype(dtype))
            sinusoid_inp = np.einsum("i , j -> i j",
                                     np.arange(num_pos, dtype=dtype),
                                     inv_freq,
                                     dtype=dtype)

            if for_attention_plugin:
                sinusoid_inp = np.expand_dims(sinusoid_inp, axis=-1)
                concat = np.concatenate(
                    (np.cos(sinusoid_inp), np.sin(sinusoid_inp)), axis=-1)
            else:
                concat = np.concatenate(
                    (np.sin(sinusoid_inp), np.cos(sinusoid_inp)), axis=1)
                concat = np.expand_dims(concat, axis=0)

            mscale = short_mscale if is_short else long_mscale
            return concat.astype(dtype) * mscale

        return _compute_sinusoidal_positions(
            scaling_short_factors, True, False), _compute_sinusoidal_positions(
                scaling_long_factors,
                False, False), _compute_sinusoidal_positions(
                    scaling_short_factors, True,
                    True), _compute_sinusoidal_positions(
                        scaling_long_factors, False, True), short_mscale

    @staticmethod
    def rotate_every_two(tensor: Tensor) -> Tensor:
        assert tensor.ndim() == 4

        shape_tensor = concat([
            shape(tensor, i) / 2 if i == (tensor.ndim() -
                                          1) else shape(tensor, i)
            for i in range(tensor.ndim())
        ])
        x1 = slice(tensor, [0, 0, 0, 0], shape_tensor, [1, 1, 1, 2])
        x2 = slice(tensor, [0, 0, 0, 1], shape_tensor, [1, 1, 1, 2])
        x1 = expand_dims(x1, 4)
        x2 = expand_dims(x2, 4)
        zero = constant(
            np.ascontiguousarray(
                np.zeros([1], dtype=trt_dtype_to_np(tensor.dtype))))
        x2 = zero - x2
        x = concat([x2, x1], 4)
        return view(
            x, concat([shape(x, 0),
                       shape(x, 1),
                       shape(x, 2),
                       shape(x, 3) * 2]))

    @staticmethod
    def rotate_half(tensor: Tensor) -> Tensor:
        # [bs, num_attention_kv_heads, seqlen, attention_head_size]
        assert tensor.ndim() == 4
        shape_tensor = concat([
            shape(tensor, i) / 2 if i == (tensor.ndim() -
                                          1) else shape(tensor, i)
            for i in range(tensor.ndim())
        ])
        last_dim = shape(tensor, tensor.ndim() - 1) / 2
        x1 = slice(tensor, [0, 0, 0, 0], shape_tensor, [1, 1, 1, 1])
        x2 = slice(tensor, concat([0, 0, 0, last_dim]), shape_tensor,
                   [1, 1, 1, 1])
        zero = constant(
            np.ascontiguousarray(
                np.zeros([1], dtype=trt_dtype_to_np(tensor.dtype))))
        x2 = zero - x2
        x = concat([x2, x1], 3)
        return x

    @staticmethod
    def apply_rotary_pos_emb(
        tensor: Tensor,
        position_embedding: List[Tensor] = None,
        pos_emb_type: PositionEmbeddingType = PositionEmbeddingType.rope_gptj
    ) -> Tensor:

        rotate_func = None
        if pos_emb_type == PositionEmbeddingType.rope_gpt_neox or pos_emb_type == PositionEmbeddingType.long_rope:
            assert len(position_embedding) == 2
            cos, sin = position_embedding
            sin = expand_dims(sin, 2)
            cos = expand_dims(cos, 2)
            sin = concat([sin, sin], 3)
            cos = concat([cos, cos], 3)
            rotate_func = RopeEmbeddingUtils.rotate_half
        elif pos_emb_type == PositionEmbeddingType.rope_gptj:
            assert len(position_embedding) == 2
            cos, sin = position_embedding
            sin = expand_dims(sin, 2)
            cos = expand_dims(cos, 2)
            sin = repeat_interleave(sin, 2, 3)
            cos = repeat_interleave(cos, 2, 3)
            rotate_func = RopeEmbeddingUtils.rotate_every_two
        elif pos_emb_type == PositionEmbeddingType.chatglm:
            assert len(position_embedding) == 4
            cos0, cos1, sin0, sin1 = position_embedding
            shape_tensor = concat([
                shape(tensor, i) / 2 if i == (tensor.ndim() -
                                              1) else shape(tensor, i)
                for i in range(tensor.ndim())
            ])
            last_dim = shape(tensor, tensor.ndim() - 1) / 2
            x_part0 = slice(tensor, [0, 0, 0, 0], shape_tensor, [1, 1, 1, 1])
            x_part1 = slice(tensor, concat([0, 0, 0, last_dim]), shape_tensor,
                            [1, 1, 1, 1])

            y_part0 = (x_part0 *
                       cos0) + (RopeEmbeddingUtils.rotate_half(x_part0) * sin0)
            y_part1 = (x_part1 *
                       cos1) + (RopeEmbeddingUtils.rotate_half(x_part1) * sin1)

            result = concat([y_part0, y_part1], dim=3)
            return result.view(shape(tensor))

        else:
            raise ValueError('The PositionEmbeddingType is not RoPE')
        return (tensor * cos) + (rotate_func(tensor) * sin)

    @staticmethod
    def apply_rotary_pos_emb_chatglm(qkv, position_embedding,
                                     num_attention_heads, attention_head_size,
                                     max_position_embeddings,
                                     rotary_embedding_scale,
                                     remove_input_padding) -> Tensor:

        half_head_size = attention_head_size // 2
        input = qkv[0] if isinstance(qkv, list) else qkv
        input_shape = shape(input)
        batch_size = 1 if remove_input_padding else shape(input, 0)
        seqlen = shape(input, 0 if remove_input_padding else 1)
        if isinstance(qkv, list):
            query, key, value = qkv
        else:
            qkv = qkv.view(
                concat([
                    batch_size,
                    seqlen,
                    num_attention_heads,
                    3,
                    attention_head_size,
                ]))
            query, key, value = split(qkv, 1, dim=3)
        q_shape = concat([
            batch_size,
            seqlen,
            num_attention_heads,
            attention_head_size,
        ])
        query = query.view(q_shape)
        key = key.view(q_shape)
        value = value.view(q_shape)

        embedding_weight = RopeEmbeddingUtils.create_sinusoidal_positions(
            max_position_embeddings, half_head_size)
        embedding_weight /= rotary_embedding_scale
        embedding_weight = np.split(embedding_weight.squeeze(0), 2, axis=1)
        embedding_weight = np.concatenate(
            [
                embedding_weight[0],
                embedding_weight[0],
                embedding_weight[1],
                embedding_weight[1],
            ],
            axis=1,
        )

        if remove_input_padding:
            position_embedding = unsqueeze(position_embedding, 0)

        embedding_weight = embedding_weight.astype(trt_dtype_to_np(query.dtype))
        embedding_weight = constant(embedding_weight)
        position_embedding = embedding(position_embedding, embedding_weight)
        position_embedding, block_embedding = split(
            position_embedding,
            1,
            dim=1,
        )
        sin0, cos0 = split(position_embedding, half_head_size, dim=3)
        sin1, cos1 = split(block_embedding, half_head_size, dim=3)

        new_shape = concat([
            batch_size,
            seqlen,
            1,
            half_head_size,
        ])
        position_embedding = [
            tensor.view(new_shape) for tensor in [cos0, cos1, sin0, sin1]
        ]

        query = RopeEmbeddingUtils.apply_rotary_pos_emb(
            tensor=query,
            position_embedding=position_embedding,
            pos_emb_type=PositionEmbeddingType.chatglm)
        key = RopeEmbeddingUtils.apply_rotary_pos_emb(
            tensor=key,
            position_embedding=position_embedding,
            pos_emb_type=PositionEmbeddingType.chatglm)

        if isinstance(qkv, list):
            qkv = [
                query.view(input_shape),
                key.view(input_shape),
                value.view(input_shape),
            ]
        else:
            qkv = concat([query, key, value], dim=2)
            qkv = qkv.view(input_shape)

        return qkv


@gw.record_signature
def gpt_attention(
    *,
    qkv: Tensor,
    past_key_value: Tensor,
    sequence_length: Tensor,
    host_past_key_value_lengths: Optional[Tensor],
    host_max_attention_window_sizes: Tensor,
    host_sink_token_length: Tensor,
    context_lengths: Optional[Tensor],
    cache_indirection: Optional[Tensor],
    host_request_types: Tensor,
    layer_idx: int,
    num_heads: int,
    num_kv_heads: int,
    hidden_size_per_head: int,
    q_scaling: float,
    qk_tanh_scale: float = 0.0,
    rotary_embedding_dim: int = 0,
    rotary_embedding_base: float = 10000.0,
    rotary_embedding_scale_type: RotaryScalingType = RotaryScalingType.none,
    rotary_embedding_scaling_factors: Optional[Tensor] = None,
    rotary_embedding_short_m_scale: Optional[float] = None,
    rotary_embedding_long_m_scale: Optional[float] = None,
    rotary_embedding_scale: float = 1.0,
    rotary_embedding_max_positions: int = 1024,
    rotary_embedding_original_max_positions: int = 1024,
    position_embedding_type: PositionEmbeddingType = PositionEmbeddingType.
    learned_absolute,
    rotary_cos_sin: Optional[Tensor] = None,
    kv_orig_quant_scale: Optional[Tensor] = None,
    kv_quant_orig_scale: Optional[Tensor] = None,
    attention_output_orig_quant_scale: Optional[Tensor] = None,
    kv_cache_quant_mode: QuantMode = QuantMode(0),
    max_context_length: Optional[int] = None,
    mask_type: AttentionMaskType = AttentionMaskType.causal,
    block_sparse_block_size: int = 64,
    block_sparse_homo_head_pattern: bool = False,
    block_sparse_num_local_blocks: int = 16,
    block_sparse_vertical_stride: int = 8,
    alibi_slopes: Optional[Tensor] = None,
    tp_size: int = 1,
    tp_rank: int = 0,
    vision_start: int = -1,
    vision_length: int = -1,
    kv_cache_block_offsets: Optional[Tensor] = None,
    host_kv_cache_block_offsets: Tensor = None,
    host_kv_cache_pool_pointers: Tensor = None,
    do_cross_attention: bool = False,
    cross_qkv: Optional[Tensor] = None,  # for cross attention
    cross_qkv_length: Optional[Tensor] = None,  # for cross attention
    encoder_input_lengths: Optional[Tensor] = None,  # for cross attention
    relative_attention_bias: Optional[Tensor] = None,  # for relative attention
    max_distance: int = 0,  # for relative attention
    host_context_lengths: Optional[Tensor] = None,  # for pad-free input mode
    qkv_bias: Optional[Tensor] = None,
    use_cache: bool = True,
    spec_decoding_generation_lengths: Tensor = None,
    spec_decoding_position_offsets: Tensor = None,
    spec_decoding_packed_mask: Tensor = None,
) -> Tuple[Tensor, Optional[Tensor]]:
    '''
    Add an operation that performs the multi-head attention in GPT-like models.

    The signature of the function will change in the future release - we are in
    the process of simplifying the API. The current version is still
    work-in-progress! The following API is provided with hints regarding the
    arguments that are likely to be removed or merged with others in the future
    release.

    See docs/gpt_attention.md for the documentation of that function.

    Parameters:
        qkv: Tensor (On GPU)
            The input QKV tensor. Its shape is [batch_beam_size, max_seqlen, qkv_dim] in padded mode and [1, num_tokens, qkv_dim] in
            packed mode. Where qkv_dim depends on using MQA, GQA, or MHA. See QKV Input in docs/gpt_attention.md,

        past_key_value: Tensor (On GPU)
            The tensor that stores KV cache data. Its shape is
            [max_batch_size * max_beam_width, 2, num_kv_heads, max_seqlen, hidden_dim_per_head]
            in contiguous mode and
            [max_blocks, 2, num_kv_heads, num_tokens_per_block, hidden_dim_per_head]
            in paged mode. See KV Cache in docs/gpt_attention.md,

        sequence_lengths: Tensor (On GPU)
            The tensor that stores the length of each sequence. Its shape is
            [batch_size]. See QKV Input in docs/gpt_attention.md,

        host_past_key_value_lengths: Tensor (On CPU)
            An INT32 tensor of shape [batch_size],

        host_max_attention_window_sizes: Tensor (On CPU)
            An INT32 tensor of shape [1].
            by default, the max_attention_window_size is determined by the shape of cache_indir_table.
            And we support independent max_attention_window_size for each layer.
            This controls the sliding-window-attention/cyclic-kv-cache features.

        context_lengths: Tensor (On GPU)
            The tensor that stores the context-phase sequence length of each request. Its shape
            is [batch_size]. See QKV Input in doc/functional.py,

        cache_indirection: Tensor (On GPU)
            The tensor to reconstruct the paths when using beam-search. Its
            shape is [batch_size, beam_width, max_seqlen]. See Beam-Search in
            docs/gpt_attention.md,

        host_request_types: Tensor = None (On CPU)
            The tensor on the host that indicates if a request is in context or
            generation phase. Its shape is [batch_size]. See Inflight Batching
            in docs/gpt_attention.md,

        layer_idx: int
            The index of this attention layer, used to access kv_cache_block_offsets,

        num_heads: int
            The number of heads,

        num_kv_heads: int
            The number of KV heads, generic to handle MHA/MQA/GQA,

        hidden_size_per_head: int
            The hidden size per head,

        q_scaling: float
            The value used to compute the scaling factor applied to the output
            of the Q*K^T product. See Scaling Factors in docs/gpt_attention.md,

        qk_tanh_scale: float
            The scale * tanh(value / scale) used to compute the scaling factor applied to the output
            of the Q*K^T product. Note this is only used by grok models.

        rotary_embedding_dim: int
            The dimension to compute RoPE. Use 0 when position_embedding_type is not RoPE.

        rotary_embedding_base: float
            The theta value to use for RoPE. Ignored when position_embedding_type is not RoPE.

        rotary_embedding_scale_type: RotaryScalingType
            The scaling type of RoPE. Ignored when position_embedding_type is not RoPE.
            Possible rotary scaling type:
                * RotaryScalingType.none
                * RotaryScalingType.linear
                * RotaryScalingType.dynamic

        rotary_embedding_scale: float
            The scale value to use for linear/dynamic scaling in RoPE.
            Ignored when position_embedding_type is not RoPE.
            Must be set to 1 (default) if rotary_embedding_scale_type is `none`.

        rotary_cos_sin: float2(cos/sin) Tensor
            The rotary cos/sin cache, which will be reused among different requests.
            It is taken as constant tensor.

        rotary_embedding_max_positions: int
            Needed only for `dynamic` RoPE scaling. Ignored otherwise.

        position_embedding_type: PositionEmbeddingType
            The position embedding type:
                * PositionEmbeddingType.learned_absolute
                * PositionEmbeddingType.relative
                * PositionEmbeddingType.rope_gptj
                * PositionEmbeddingType.rope_gpt_neox
                * PositionEmbeddingType.alibi
                * PositionEmbeddingType.alibi_with_scale

        kv_orig_quant_scale: Tensor
            The tensor to store the scaling factor for quantization to INT8/FP8
            in the KV cache. Its shape is [1]. See INT8/FP8 KV Cache in
            docs/gpt_attention.md,

        kv_quant_orig_scale: Tensor
            The tensor to store the scaling factor for dequantization from
            INT8/FP8 in the KV cache. Its shape is [1]. See INT8/FP8 KV Cache
            in docs/gpt_attention.md,

        attention_output_orig_quant_scale: Tensor
            The tensor to store the scaling factor for quantization to FP8
            in the KV cache. Its shape is [1].

        kv_cache_quant_mode: QuantMode (int flags)
            Do we enable the INT8 or FP8 KV cache?

        max_context_length: int32_t
            The length of the longest input sequence. See QKV Input in
            docs/gpt_attention.md,

        mask_type: int = 1
            The type of mask:
                * tensorrt_llm.layers.AttentionMaskType.padding for BERT,
                * tensorrt_llm.layers.AttentionMaskType.causal for GPT,
                * tensorrt_llm.layers.AttentionMaskType.bidirectional for ChatGLM-6B,
                * tensorrt_llm.layers.AttentionMaskType.bidirectionalglm for GLM-10B,
                * tensorrt_llm.layers.AttentionMaskType.blocksparse for Phi-3-small,

        block_sparse_block_size: int
            Block size in block sparse attention

        block_sparse_homo_head_pattern: bool
            Do all attention heads share same vertical stride pattern?

        block_sparse_num_local_blocks: int
            Number of active blocks near diagonal

        block_sparse_vertical_stride: int
            Stride of active blocks in vertical dimension

        alibi_slopes: Tensor
            The ALiBi slopes. The ALiBi bias is computed on-the-fly in the kernel
            when possible,

        tp_size: int
            The number of processes/GPUs when tensor parallelism is activated,

        tp_rank: int
            The rank of that process (when running tensor parallelism),

        kv_cache_block_offsets:
            The tensor of block offsets for the KV cache. Its shape is
            [num_layers, max_batch_size, max_beam_width, 2, max_blocks_per_sequence * 2],
            See KV cache section in docs/gpt_attention.md, on gpu,

        host_kv_cache_block_offsets:
            The same as kv_cache_block_offsets, but on cpu,

        host_kv_cache_pool_pointers:
            The tensor of pool pointers for the KV cache. Its shape is [2],
            See KV cache section in docs/gpt_attention.md, on gpu,

        do_cross_attention: bool = False
            Do we use this as cross attention instead of self attention,

        cross_qkv: Tensor = None
            The QKV tensor of encoder output hidden states. Its shape is [batch_size, max_seqlen, 3
            * hidden_dim] in padded mode and [1, num_tokens, 3 * hidden_dim] in
            packed mode,

        cross_qkv_length: Tensor = None
            The length of the longest encoder output sequence,

        encoder_input_lengths: Tensor
            The tensor that stores the length of each encoder input sequence. Its shape is [batch_size],

        relative_attention_bias: Tensor = None
            The relative attention bias [num_heads, max_seq_len, max_seq_len], or The relative attention embedding table for implicit mode, [num_heads, num_buckets].

        max_distance: int = 0
            The maximum distance of relative position in attention, for implicit mode.
            Default value is 0, meaning to use the regular mode of relative attention bias.
            Implicit mode is only enabled when passing in non-zero positive max_distance value.
            See relative attention bias in docs/gpt_attention.md

        host_context_lengths: Tensor = None (On CPU)
            A host tensor that contains the lengths of the different inputs,

        qkv_bias: Tensor = None,
            The qkv bias tensor.

        use_cache: bool = False
            Do we need to store kv cache ? not needed if there is no generation phase.

        spec_decoding_generation_lengths: Tensor = None,
            The generation phase tokens' lengths for each sequence.
            Shape: [batch_size]

        spec_decoding_position_offsets: Tensor = None,
            The speculative decoding tokens's position offsets (shared by all sequences).
            Shape: [batch_size, num_draft_tokens + 1].

        spec_decoding_packed_mask: Tensor = None,
            The speculative decoding tokens's attention mask (packed into uint32_t bits).
            Shape: [batch_size, num_draft_tokens + 1, divUp(num_draft_tokens + 1, 32)].

    Returns:
        The tensor produced by that layer.
    '''
    assert host_request_types is not None
    assert (alibi_slopes is not None) == (position_embedding_type.is_alibi())
    attn_plg_creator = trt.get_plugin_registry().get_plugin_creator(
        'GPTAttention', '1', TRT_LLM_PLUGIN_NAMESPACE)
    assert attn_plg_creator is not None
    assert host_context_lengths is not None or not default_net(
    ).plugin_config.remove_input_padding
    assert isinstance(max_context_length, int)
    assert host_max_attention_window_sizes is not None
    assert host_sink_token_length is not None

    paged_kv_cache_flag = default_net().plugin_config.paged_kv_cache
    if isinstance(qkv, list):
        is_unfuse_qkv_gemm = 1
    else:
        is_unfuse_qkv_gemm = 0
    unfuse_qkv_gemm = trt.PluginField(
        "unfuse_qkv_gemm", np.array(np.int8(is_unfuse_qkv_gemm), dtype=np.int8),
        trt.PluginFieldType.INT8)

    layer_idx = trt.PluginField("layer_idx", np.array(layer_idx,
                                                      dtype=np.int32),
                                trt.PluginFieldType.INT32)
    nheads = trt.PluginField("num_heads", np.array(num_heads, dtype=np.int32),
                             trt.PluginFieldType.INT32)
    vision_start = trt.PluginField("vision_start",
                                   np.array(vision_start, dtype=np.int32),
                                   trt.PluginFieldType.INT32)
    vision_length = trt.PluginField("vision_length",
                                    np.array(vision_length, dtype=np.int32),
                                    trt.PluginFieldType.INT32)
    num_kv_heads = trt.PluginField("num_kv_heads",
                                   np.array(num_kv_heads, dtype=np.int32),
                                   trt.PluginFieldType.INT32)
    head_size = trt.PluginField("head_size",
                                np.array(hidden_size_per_head, dtype=np.int32),
                                trt.PluginFieldType.INT32)
    unidirectional = trt.PluginField("unidirectional",
                                     np.array(1, dtype=np.int32),
                                     trt.PluginFieldType.INT32)
    q_scaling = trt.PluginField("q_scaling",
                                np.array(q_scaling, dtype=np.float32),
                                trt.PluginFieldType.FLOAT32)
    qk_tanh_scale = trt.PluginField("qk_tanh_scale",
                                    np.array(qk_tanh_scale, dtype=np.float32),
                                    trt.PluginFieldType.FLOAT32)
    rotary_embedding_dim = trt.PluginField(
        "rotary_embedding_dim", np.array(rotary_embedding_dim, dtype=np.int32),
        trt.PluginFieldType.INT32)
    rotary_embedding_base = trt.PluginField(
        "rotary_embedding_base",
        np.array(rotary_embedding_base, dtype=np.float32),
        trt.PluginFieldType.FLOAT32)
    rotary_embedding_scale_type = trt.PluginField(
        "rotary_embedding_scale_type",
        np.array(rotary_embedding_scale_type, dtype=np.int8),
        trt.PluginFieldType.INT8)
    rotary_embedding_scale = trt.PluginField(
        "rotary_embedding_scale",
        np.array(rotary_embedding_scale, dtype=np.float32),
        trt.PluginFieldType.FLOAT32)
    rotary_embedding_short_m_scale = trt.PluginField(
        "rotary_embedding_short_m_scale",
        np.array(rotary_embedding_short_m_scale, dtype=np.float32),
        trt.PluginFieldType.FLOAT32)
    rotary_embedding_long_m_scale = trt.PluginField(
        "rotary_embedding_long_m_scale",
        np.array(rotary_embedding_long_m_scale, dtype=np.float32),
        trt.PluginFieldType.FLOAT32)
    rotary_embedding_max_positions = trt.PluginField(
        "rotary_embedding_max_positions",
        np.array(rotary_embedding_max_positions, dtype=np.int32),
        trt.PluginFieldType.INT32)
    rotary_embedding_original_max_positions = trt.PluginField(
        "rotary_embedding_original_max_positions",
        np.array(rotary_embedding_original_max_positions, dtype=np.int32),
        trt.PluginFieldType.INT32)
    position_embedding_type = trt.PluginField(
        "position_embedding_type",
        np.array(int(position_embedding_type), dtype=np.int8),
        trt.PluginFieldType.INT8)
    context_fmha_type = trt.PluginField(
        "context_fmha_type",
        np.array(np.int8(default_net().plugin_config.context_fmha_type),
                 dtype=np.int8), trt.PluginFieldType.INT8)
    remove_input_padding = trt.PluginField(
        "remove_input_padding",
        np.array(np.int8(default_net().plugin_config.remove_input_padding),
                 dtype=np.int8), trt.PluginFieldType.INT8)
    is_spec_decoding_enabled = trt.PluginField(
        "is_spec_decoding_enabled",
        np.array(np.int8(spec_decoding_packed_mask is not None), dtype=np.int8),
        trt.PluginFieldType.INT8)
    p_dtype = default_net().plugin_config.gpt_attention_plugin
    pf_type = trt.PluginField(
        "type_id", np.array([int(str_dtype_to_trt(p_dtype))], np.int32),
        trt.PluginFieldType.INT32)
    mask_type = trt.PluginField("mask_type", np.array([int(mask_type)],
                                                      np.int32),
                                trt.PluginFieldType.INT32)
    block_sparse_block_size = trt.PluginField(
        "block_sparse_block_size", np.array([block_sparse_block_size],
                                            np.int32),
        trt.PluginFieldType.INT32)
    block_sparse_homo_head_pattern = trt.PluginField(
        "block_sparse_homo_head_pattern",
        np.array(np.int8(block_sparse_homo_head_pattern), np.int8),
        trt.PluginFieldType.INT8)
    block_sparse_num_local_blocks = trt.PluginField(
        "block_sparse_num_local_blocks",
        np.array([block_sparse_num_local_blocks], np.int32),
        trt.PluginFieldType.INT32)
    block_sparse_vertical_stride = trt.PluginField(
        "block_sparse_vertical_stride",
        np.array([block_sparse_vertical_stride], np.int32),
        trt.PluginFieldType.INT32)
    multi_block_mode = trt.PluginField(
        "multi_block_mode",
        np.array(np.int8(default_net().plugin_config.multi_block_mode),
                 dtype=np.int8), trt.PluginFieldType.INT8)
    enable_xqa = trt.PluginField(
        "enable_xqa",
        np.array(np.int8(default_net().plugin_config.enable_xqa),
                 dtype=np.int8), trt.PluginFieldType.INT8)
    tp_size = trt.PluginField("tp_size", np.array(tp_size, dtype=np.int32),
                              trt.PluginFieldType.INT32)
    tp_rank = trt.PluginField("tp_rank", np.array(tp_rank, dtype=np.int32),
                              trt.PluginFieldType.INT32)
    kv_cache_quant_mode_field = trt.PluginField(
        "kv_cache_quant_mode",
        np.array(np.int8(kv_cache_quant_mode), dtype=np.int32),
        trt.PluginFieldType.INT32)
    paged_kv_cache = trt.PluginField(
        "paged_kv_cache", np.array(paged_kv_cache_flag, dtype=np.int32),
        trt.PluginFieldType.INT32)
    tokens_per_block = trt.PluginField(
        "tokens_per_block",
        np.array(default_net().plugin_config.tokens_per_block, dtype=np.int32),
        trt.PluginFieldType.INT32)
    max_context_length = trt.PluginField("max_context_length",
                                         np.array(max_context_length, np.int32),
                                         trt.PluginFieldType.INT32)
    pos_shift_enabled = trt.PluginField(
        "pos_shift_enabled",
        np.array(np.int8(default_net().plugin_config.streamingllm),
                 dtype=np.int8), trt.PluginFieldType.INT8)
    dense_context_fmha = trt.PluginField(
        "dense_context_fmha",
        np.array(np.int8(default_net().plugin_config.streamingllm),
                 dtype=np.int8), trt.PluginFieldType.INT8)
    if qkv_bias is None:
        qkv_bias_enabled = trt.PluginField("qkv_bias_enabled",
                                           np.array(0, dtype=np.int8),
                                           trt.PluginFieldType.INT8)
    else:
        qkv_bias_enabled = trt.PluginField("qkv_bias_enabled",
                                           np.array(1, dtype=np.int8),
                                           trt.PluginFieldType.INT8)
    do_cross_attention_field = trt.PluginField(
        "do_cross_attention",
        np.array(np.int8(do_cross_attention), dtype=np.int8),
        trt.PluginFieldType.INT8)
    max_distance = trt.PluginField("max_distance",
                                   np.array(max_distance, dtype=np.int32),
                                   trt.PluginFieldType.INT32)
    use_paged_context_fmha_field = trt.PluginField(
        "use_paged_context_fmha",
        np.array(np.int8(default_net().plugin_config.use_paged_context_fmha),
                 dtype=np.int8), trt.PluginFieldType.INT8)
    use_fp8_context_fmha_field = trt.PluginField(
        "use_fp8_context_fmha",
        np.array(np.int8(default_net().plugin_config.use_fp8_context_fmha),
                 dtype=np.int8), trt.PluginFieldType.INT8)
    use_cache_pf = trt.PluginField("use_cache",
                                   np.array([use_cache], dtype=np.int32),
                                   trt.PluginFieldType.INT32)

    pfc = trt.PluginFieldCollection([
        layer_idx, nheads, vision_start, vision_length, num_kv_heads, head_size,
        unidirectional, q_scaling, qk_tanh_scale, position_embedding_type,
        rotary_embedding_dim, rotary_embedding_base,
        rotary_embedding_scale_type, rotary_embedding_scale,
        rotary_embedding_short_m_scale, rotary_embedding_long_m_scale,
        rotary_embedding_max_positions, rotary_embedding_original_max_positions,
        tp_size, tp_rank, unfuse_qkv_gemm, context_fmha_type, multi_block_mode,
        enable_xqa, kv_cache_quant_mode_field, remove_input_padding, mask_type,
        block_sparse_block_size, block_sparse_homo_head_pattern,
        block_sparse_num_local_blocks, block_sparse_vertical_stride,
        paged_kv_cache, tokens_per_block, pf_type, max_context_length,
        qkv_bias_enabled, do_cross_attention_field, max_distance,
        pos_shift_enabled, dense_context_fmha, use_paged_context_fmha_field,
        use_fp8_context_fmha_field, use_cache_pf, is_spec_decoding_enabled
    ])

    attn_plug = attn_plg_creator.create_plugin("causal_attn", pfc)
    plug_inputs = [*qkv] if is_unfuse_qkv_gemm else [qkv]
    if use_cache:
        plug_inputs += [
            sequence_length,
            host_past_key_value_lengths,
            host_max_attention_window_sizes,
            host_sink_token_length,
            context_lengths,
            cache_indirection,
            host_request_types,
        ]
    else:
        plug_inputs += [
            host_max_attention_window_sizes,
            host_sink_token_length,
            context_lengths,
            host_request_types,
        ]
    if use_cache:
        if paged_kv_cache_flag:
            assert kv_cache_block_offsets is not None, "Paged kv cache is enabled, the kv_cache_block_offsets tensor shall not be None"
            assert host_kv_cache_block_offsets is not None, "Paged kv cache is enabled, the host_kv_cache_block_offsets tensor shall not be None"
            assert host_kv_cache_pool_pointers is not None, "Paged kv cache is enabled, the host_kv_cache_pool_pointers tensor shall not be None"
            plug_inputs += [
                kv_cache_block_offsets, host_kv_cache_block_offsets,
                host_kv_cache_pool_pointers
            ]
        else:
            plug_inputs += [past_key_value]

    if use_cache and kv_cache_quant_mode.has_kv_cache_quant():
        plug_inputs += [kv_orig_quant_scale, kv_quant_orig_scale]

    if attention_output_orig_quant_scale is not None:
        assert default_net(
        ).plugin_config.use_fp8_context_fmha, "FP8 Context FMHA needs to be enabled"
        plug_inputs += [attention_output_orig_quant_scale]

    if rotary_cos_sin is not None:
        plug_inputs += [rotary_cos_sin]
    if rotary_embedding_scaling_factors is not None:
        plug_inputs += [rotary_embedding_scaling_factors]

    if alibi_slopes is not None:
        plug_inputs += [alibi_slopes]

    if relative_attention_bias is not None:
        plug_inputs += [relative_attention_bias]

    if do_cross_attention:
        plug_inputs += [cross_qkv, cross_qkv_length, encoder_input_lengths]

    if default_net().plugin_config.remove_input_padding:
        plug_inputs += [host_context_lengths]

    if qkv_bias is not None:
        plug_inputs += [qkv_bias]

    if spec_decoding_packed_mask is not None:
        # add position_ids as well only if speculative decoding mode
        assert spec_decoding_position_offsets is not None
        assert spec_decoding_position_offsets is not None
        plug_inputs += [
            spec_decoding_generation_lengths, spec_decoding_packed_mask,
            spec_decoding_position_offsets
        ]

    for idx, i in enumerate(plug_inputs):
        assert i is not None, f"Found None input for {idx} th item in plugin inputs {plug_inputs}"

    plug_inputs = [i.trt_tensor for i in plug_inputs]
    layer = default_trtnet().add_plugin_v2(plug_inputs, attn_plug)
    _add_plugin_info(layer, attn_plg_creator, "causal_attn", pfc)
    output = _create_tensor(layer.get_output(0), layer)
    present_key_value = None
    if use_cache and not paged_kv_cache_flag:
        present_key_value = _create_tensor(layer.get_output(1), layer)
        assert present_key_value is not None
        expected_outputs = 2
    else:
        expected_outputs = 1

    assert layer.num_outputs == expected_outputs, \
        f"Plugin outputs number mismatch with expected, got {layer.num_outputs}, expected {expected_outputs}"

    if kv_cache_quant_mode.has_int8_kv_cache(
    ) and not default_net().strongly_typed:
        if not paged_kv_cache_flag:
            # past key value
            layer.get_input(8).set_dynamic_range(-127, 127)
            # present key value
            layer.get_output(1).set_dynamic_range(-127, 127)
        else:
            layer.get_input(0).set_dynamic_range(-127, 127)
            layer.get_input(1).set_dynamic_range(-127, 127)
            layer.get_output(0).set_dynamic_range(-127, 127)
    assert output is not None
    return output, present_key_value


def assertion(condition: Tensor, message: str = '') -> None:
    default_trtnet().add_assertion(condition.trt_tensor, message)


def layer_norm(input: Tensor,
               normalized_shape: Union[int, Tuple[int]],
               weight: Optional[Tensor] = None,
               bias: Optional[Tensor] = None,
               eps: float = 1e-05,
               use_diff_of_squares: bool = True) -> Tensor:
    '''
    Add a layer-norm operation on a tensor.

    That operation applies the layer-normalization to its input tensor. In its
    simplest form, for large language models, the 'normalized_shape' should be
    set to the hidden dimension of the activation tensor. Otherwise, it is the
    shape of the normalized fraction of the tensor (starting from the
    right-most dimension).

    The 'weight' tensor corresponds to 'gamma' in the layer-norm formula and
    'bias' is 'beta'. The 'eps' value is added to the variance before computing
    the squared-root.

    This implementation (when using the plugin) supports an additional flag to
    enable/disable the use of a difference of squares ('Var = Mean(X^2) -
    Mean(X)^2').

    Parameters:
        input : Tensor
            The tensor to normalize.

        normalized_shape : Union[int, Tuple[int]]
            The shape of the sub-tensor that is normalized. Use 'hidden_dim' to
            normalize the inner-most dimension of an activation tensor in LLMs.

        weight : Optional[Tensor] = None
            The 'gamma' term in layer-norm. Its shape must be
            'normalized_shape'.

        bias : Optional[Tensor] = None
            The 'beta' term in layer-norm. Its shape must be
            'normalized_shape'.

        eps : float
            The epsilon term to be added to the variance in the squared-root.

        use_diff_of_squares : bool
            Does the plugin use the difference of squares to compute the
            variance?

    Returns:
        The output tensor of that operation.
    '''
    input, weight = broadcast_helper(input, weight)
    input, bias = broadcast_helper(input, bias)
    if isinstance(normalized_shape, int):  # FIXME: better way?
        axis = input.ndim() - 1
    else:
        axis = input.ndim() - len(normalized_shape)
    axes_mask = 0
    for i in range(axis, input.ndim()):
        axes_mask |= 1 << i
    layer = default_trtnet().add_normalization(input.trt_tensor,
                                               weight.trt_tensor,
                                               bias.trt_tensor, axes_mask)
    layer.epsilon = eps
    return _create_tensor(layer.get_output(0), layer)


def rms_norm(input: Tensor,
             normalized_shape: Union[int, Tuple[int]],
             weight: Optional[Tensor] = None,
             eps: float = 1e-06) -> Tensor:
    '''
    Add a RMS norm operation on a tensor.

    That operation applies the rms-normalization to its input tensor. In its
    simplest form, for large language models, the 'normalized_shape' should be
    set to the hidden dimension of the activation tensor. Otherwise, it is the
    shape of the normalized fraction of the tensor (starting from the
    right-most dimension).

    The 'weight' tensor corresponds to 'gamma' in the rms-norm formula.
    The 'eps' value is added to the variance before computing the squared-root.

    Parameters:
        input: Tensor
            The tensor to normalize.

        normalized_shape : Union[int, Tuple[int]]
            The shape of the sub-tensor that is normalized. Use 'hidden_dim' to
            normalize the inner-most dimension of an activation tensor in LLMs.

        weight : Optional[Tensor] = None
            The 'gamma' term in layer-norm. Its shape must be
            'normalized_shape'.

        eps : float
            The epsilon term to be added to the variance in the squared-root.weig
    Returns:
        The output tensor of that operation.
    '''
    normalized_shape = [normalized_shape] if isinstance(
        normalized_shape, int) else normalized_shape

    dim = tuple([-i - 1 for i in range(len(normalized_shape))])

    with precision("float32"):
        input_dtype = input.dtype
        fp32_input = cast(input, "float32")
        varx = pow(fp32_input, 2.0)

        varx = varx.mean(dim=dim, keepdim=True)
        denom = varx + eps
        denom = denom.sqrt()
        fp32_y = fp32_input / denom
        y = cast(fp32_y, input_dtype)

    if weight is not None:
        y = y * weight

    return y


def repeat_interleave(tensor: Tensor, repeats: int, dim: int) -> Tensor:
    '''
    Repeats elements of a tensor along an axis.

    Parameters:
        repeats : int
            The number of repetitions along axis specified.
        dim : int
            The dimension along which repetitions are performed.

    Returns:
        A tensor with the same shape as input except for repeated elements along specified dim.

    TODO: Allow repeats to be a list of integers and dim to be unspecified.
    '''
    expanded_tensor = expand_dims(tensor, dim + 1)
    tile_output_size = concat([
        repeats if i == (dim + 1) else shape(expanded_tensor, i)
        for i in range(expanded_tensor.ndim())
    ])
    tile = expand(expanded_tensor, tile_output_size)
    tile_reshape_size = [shape(tensor, i) for i in range(tensor.ndim())]
    tile_reshape_size[dim] = tile_reshape_size[dim] * repeats
    tensor = tile.view(concat(tile_reshape_size))
    return tensor


def generate_alibi_slopes(num_heads: int,
                          tp_size: int = 1,
                          tp_rank: int = 0,
                          alibi_scale: float = 1.0,
                          alibi_bias_max: int = 8) -> np.ndarray:
    '''
    Compute the ALiBi slopes as described in https://arxiv.org/abs/2211.05100.

    Parameters:
        num_heads : int
            The number of heads.
        dtype : trt.DataType
            The data type of the returned slopes
        tp_size : int
            The tensor parallelism size
        tp_rank : int
            The tensor parallelism rank

    Returns:
        A constant tensor that contains the ALiBi slopes.
    '''
    start_head_id = 0
    end_head_id = num_heads

    if tp_size > 1:
        rank_heads = num_heads // tp_size
        start_head_id = rank_heads * tp_rank
        end_head_id = start_head_id + rank_heads

    closest_power_of_2 = 2**np.floor(np.log2(num_heads))
    # FT's implementation
    # https://github.com/NVIDIA/FasterTransformer/blob/main/src/fastertransformer/kernels/gen_relative_pos_bias.cu#L248
    slopes_ft = []
    for h_id in range(start_head_id, end_head_id):
        if h_id < closest_power_of_2:
            slopes_ft.append(
                np.power(
                    2**(-(2**-(np.log2(closest_power_of_2) -
                               np.log2(alibi_bias_max)))), h_id + 1))
        else:
            slopes_ft.append(
                np.power(
                    2**(-(2**-(np.log2(closest_power_of_2 * 2) -
                               np.log2(alibi_bias_max)))),
                    (h_id - closest_power_of_2) * 2 + 1))
    slopes = np.asarray(slopes_ft, dtype=np.float32)

    slopes = alibi_scale * slopes
    slopes = slopes.reshape(1, (end_head_id - start_head_id), 1, 1)
    return slopes


def generate_alibi_biases(slopes: Tensor, key_length: Tensor) -> Tensor:
    '''
    Compute the ALiBi biases as described in https://arxiv.org/abs/2211.05100.

    The ALiBi biases are added to the result of the Q*K^T product in the
    multi-head attention block.

    Parameters:
        slopes : Tensor
            The slopes.

        key_length : Tensor
            The size of the K vector per head.

    Returns:
        A constant tensor that contains the ALiBi biases.
    '''
    # We don't need to care about the batch size or query length since we can just broadcast
    # across the batch and query dimensions

    trt_0 = constant(int32_array(0))
    arange_shape = concat([1, 1, 1, key_length])

    arange_tensor = arange(trt_0, key_length, "float32").view(arange_shape)
    return slopes * arange_tensor


def expand_mask(mask: Tensor, tgt_len: Optional[Tensor] = None) -> Tensor:
    '''
    Expand an attention mask.

    That function adds the sequence of operations to expand from a tensor of
    shape '[batch_size, src_seq_len]' to a tensor of shape
    '[batch_size, 1, tgt_seq_len, src_seq_len]'. It can be used to create the
    mask applied to the Q*K^T product before the softmax operation in the
    multi-head attention block.

    Parameters:
        mask : Tensor
            The input mask

        tgt_len : Optional[Tensor]
            The dimension of the 3rd dimension in the output tensor. If None,
            the 2nd dimension of the input is used.

    Returns:
        The tensor created by that sequence of operations.
    '''
    bsz = shape(mask, 0)
    src_len = shape(mask, 1)
    tgt_len = tgt_len if tgt_len is not None else src_len

    mask = mask.view(concat([bsz, 1, 1, src_len]))

    mask = expand(mask, concat([bsz, 1, tgt_len, src_len]))
    mask = where(mask == 0, float('-inf'), 0.0)
    return mask


def gather_last_token_logits(hidden_states: Tensor, last_token_ids: Tensor,
                             remove_input_padding: bool) -> Tensor:
    '''
    Extract the logits that correspond to the last token from the hidden states.

    That function adds the operations to extract the logits of the last tokens
    in a batch of sequences.

    Depending on whether 'remove_input_padding' is 'True' or 'False', that
    function assumes inputs of different shapes.

    When 'remove_input_padding' is 'True', the 'hidden_states' tensor is
    assumed to be packed. It has a shape '[num_tokens, hidden_dim]' where
    'num_tokens' is the sum of the lengths of the sequences in the batch and
    'hidden_dim' is the hidden dimension. The 'last_tokens_ids' is a 1D tensor
    that encodes the inclusive prefix-sums of the lengths of the sequences in
    the batch.

    When 'remove_input_padding' is 'False', the 'hidden_states' tensor is
    assumed to be padded. It has a shape '[batch_size, max_seqlen, hidden_dim]'
    where 'max_seqlen' is the length of the longest sequence in the batch and
    'hidden_dim' is the hidden dimension.  The 'last_token_ids' is a 1D tensor
    that encodes the length of each sequence in the batch.

    In both cases, that function produces a tensor of shape '[batch_size,
    hidden_size]' where the row at index 'i' corresponds to the logits of the
    last token from the 'i'-th sequence.

    Parameters:
        hidden_states : Tensor
            The hidden states

        last_token_ids : Tensor
            The inclusive prefix-sum of the lengths or the lengths of the
            sequences in the batch.

        remove_input_padding : bool
            Indicate if the hidden_states are packed ('True') or padded
            ('False').

    Returns:
        The tensor created by that sequence of operations.
    '''
    if last_token_ids is None:
        return hidden_states

    if remove_input_padding:
        hidden_states = index_select(hidden_states, 0,
                                     last_token_ids - 1)  # [seq_len, hidden]

        hidden_states = hidden_states.view(
            concat([shape(last_token_ids, 0),
                    shape(hidden_states, 1)]))
    else:
        ndim = last_token_ids.ndim()
        if ndim == 1:
            # only calculate logits for the last token
            # [batch_size, seqlen, hidden_size] -> [batch_size, hidden_size]
            last_token_ids = last_token_ids.view(
                concat([shape(last_token_ids, 0), 1, 1]))
            last_token_ids = expand(
                last_token_ids,
                concat([shape(last_token_ids, 0), 1,
                        shape(hidden_states, 2)]))
            last_token_ids = last_token_ids - 1
            hidden_states = gather(
                hidden_states, dim=1, indices=last_token_ids).view(
                    concat([shape(hidden_states, 0),
                            shape(hidden_states, 2)]))
        elif ndim == 2:  # speculative decoding needs last few token's logits
            # last_token_ids is of shape [batch_size, num_last_tokens]
            # So [batch_size, seqlen, hidden_size] -> [batch_size, num_last_tokens, hidden_size]
            last_token_ids = last_token_ids.view(
                concat([shape(last_token_ids, 0),
                        shape(last_token_ids, 1), 1]))
            last_token_ids = expand(
                last_token_ids,
                concat([
                    shape(last_token_ids, 0),
                    shape(last_token_ids, 1),
                    shape(hidden_states, 2)
                ]))
            hidden_states = gather(hidden_states, dim=1, indices=last_token_ids)
    return hidden_states


ACT2FN = {
    'relu': relu,
    'tanh': tanh,
    'gelu': gelu,
    'gelu_new': gelu,
    'gelu_fast': gelu,
    'geglu': geglu,
    'gegelu': gegelu,
    'identity': identity,
    'silu': silu,
    'softplus': softplus,
    'squared-relu': squared_relu,
    'swiglu': swiglu,
    'fast-swiglu': swiglu,
}

GATED_ACT_2_ACT = {
    'swiglu': 'silu',
    'fast-swiglu': 'silu',
    'geglu': 'gelu',
}


def is_gated_activation(activation):
    '''
    Is a given activation function gated?

    Parameters:
        activation : str
            The name of the activation function.

    Returns:
        True if the function is gated, False otherwise.
    '''
    assert activation in ACT2FN
    return activation in GATED_ACT_2_ACT


def non_gated_version(activation):
    '''
    Given an activation function, get the non-gated version.

    If the activation function is non-gated, it returns the same activation
    function name.

    For example, that function returns 'silu' for 'swiglu' and 'relu' for
    'relu'.

    Parameters:
        activation : str
            The name of the activation function.

    Returns:
        The name of the non-gated activation function.
    '''
    if is_gated_activation(activation):
        return GATED_ACT_2_ACT[activation]
    return activation


def lora_plugin(
    input: Tensor = None,
    in_hidden_size: int = 0,
    out_hidden_sizes: List[int] = [0],
    host_request_types: Tensor = None,
    transa: bool = False,
    transb: bool = False,
    host_context_lengths: Tensor = None,  # for pad-free input mode
    max_context_length: int = 0,
    max_low_rank: int = 0,
    lora_ranks: List[Tensor] = None,
    lora_weights_pointers: List[Tensor] = None,
    weight_index: int = 0,
):
    '''
    Parameters:
        lora_ids : cpu Tensor = None
            A tensor that contains the lora ids of different inputs.

        in_hidden_size/out_hidden_size : int
            the lora computation workflow is
            [M, in_hidden_size] -> [M, low_rank] -> [M, out_hidden_size]

        host_request_types : Tensor = None
            The tensor on the host that indicates if a request is in context or
            generation phase. Its shape is [batch_size]. See Inflight Batching
            in docs/gpt_attention.md,

        transa : bool
            Is the first input transposed? Set to 'True' if you want the first
            input to be transposed, 'False' otherwise.

        transb : bool
            Is the second input transposed? Set to 'True' if you want the
            second input to be transposed, 'False' otherwise.

        host_context_lengths: cpu Tensor = None
            A host tensor that contains the lengths of the different inputs,

        max_context_length : int
            Maximum length during context phase, used to determine the workspace size.

        max_low_rank : int
            Maximum low_rank, used to determine the workspace size.

        lora_ranks : cpu Tensor with shape [batch_size]
            The low_rank of each request

        lora_weights_pointers : cpu int64 Tensor with shape [batch_size, 2]
            The weights pointers of each request. Consist of in_pointer and out_pointer.

        weight_index : int
            The index of weight if the weight pointer pointing to multiple weights.

    Return:
        The tensor produced by that layer.

    '''
    assert host_context_lengths is not None or not default_net(
    ).plugin_config.remove_input_padding

    trt.get_plugin_registry().plugin_creator_list
    in_hidden_size_field = trt.PluginField(
        "in_hidden_size", np.array(in_hidden_size, dtype=np.int32),
        trt.PluginFieldType.INT32)
    out_hidden_size_field_list = [
        trt.PluginField(f"out_hidden_size_{i}", np.array(o, dtype=np.int32),
                        trt.PluginFieldType.INT32)
        for i, o in enumerate(out_hidden_sizes)
    ]
    transa = 1 if transa else 0
    transa = trt.PluginField("transa", np.array(transa, dtype=np.int32),
                             trt.PluginFieldType.INT32)
    transb = 1 if transb else 0
    transb = trt.PluginField("transb", np.array(transb, dtype=np.int32),
                             trt.PluginFieldType.INT32)

    plg_creator = trt.get_plugin_registry().get_plugin_creator(
        'Lora', '1', TRT_LLM_PLUGIN_NAMESPACE)
    assert plg_creator is not None

    p_dtype = default_net().plugin_config.lora_plugin
    pf_type = trt.PluginField(
        "type_id", np.array([int(str_dtype_to_trt(p_dtype))], np.int32),
        trt.PluginFieldType.INT32)
    remove_input_padding = trt.PluginField(
        "remove_input_padding",
        np.array(np.int8(default_net().plugin_config.remove_input_padding),
                 dtype=np.int8), trt.PluginFieldType.INT8)
    max_context_length_field = trt.PluginField(
        "max_context_length", np.array(max_context_length, dtype=np.int32),
        trt.PluginFieldType.INT32)
    max_low_rank_field = trt.PluginField("max_low_rank",
                                         np.array(max_low_rank, dtype=np.int32),
                                         trt.PluginFieldType.INT32)
    weight_index_field = trt.PluginField("weight_index",
                                         np.array(weight_index, dtype=np.int32),
                                         trt.PluginFieldType.INT32)
    num_lora_modules = len(out_hidden_sizes)
    num_lora_modules_field = trt.PluginField(
        "num_lora_modules", np.array(num_lora_modules, dtype=np.int32),
        trt.PluginFieldType.INT32)

    pfc = trt.PluginFieldCollection([
        in_hidden_size_field, transa, transb, num_lora_modules_field, pf_type,
        remove_input_padding, max_context_length_field, max_low_rank_field,
        weight_index_field
    ] + out_hidden_size_field_list)
    lora_plug = plg_creator.create_plugin("lora", pfc)

    plug_inputs = [input.cast(p_dtype), host_request_types
                   ] + lora_ranks + lora_weights_pointers

    if default_net().plugin_config.remove_input_padding:
        plug_inputs += [host_context_lengths]

    plug_inputs = [i.trt_tensor for i in plug_inputs]
    layer = default_trtnet().add_plugin_v2(plug_inputs, lora_plug)

    if num_lora_modules == 1:
        return _create_tensor(layer.get_output(0), layer).cast(input.dtype)
    else:
        return [
            _create_tensor(layer.get_output(i), layer).cast(input.dtype)
            for i in range(num_lora_modules)
        ]


def mamba_conv1d(input: Tensor,
                 conv_state_or_ptr: Tensor,
                 conv_weight: Tensor,
                 conv_bias: Tensor,
                 host_request_types: Tensor,
                 last_token_ids: Tensor,
                 dim: int,
                 dconv: int,
                 dtype: str,
                 host_context_lengths: Optional[Tensor] = None,
                 slot_mapping: Optional[Tensor] = None,
                 apply_silu: bool = True):
    '''
    Parameters:
        input : Tensor (On GPU)
            The input tensor. Its shape is [batch_size, seq_len, dim] or [num_tokens, dim] for remove_input_padding

        conv_state_or_ptr : Tensor (On GPU or CPU)
            The conv state tensor. Its shape is [batch_size, dconv - 1, dim]
            Or the CPU tensor of shape [1] for the pointer of paged states.

        conv_weight : Tensor (On GPU)
            The weight tensor. Its shape is [1, dconv, dim]

        conv_bias : Tensor (On GPU)
            The bias tensor. Its shape is [dim]

        host_request_types : Tensor (On CPU)
            The tensor on the host that indicates if a request is in context or
            generation phase. Its shape is [batch_size]. See Inflight Batching
            in docs/gpt_attention.md,

        last_token_ids : Tensor (On GPU)
            The inclusive prefix-sum of the lengths or the lengths of the
            sequences in the batch.

        dim : int
            The hidden dimension of conv1d

        dconv : int
            The window size of conv1d

        dtype: str
            data type

        host_context_lengths: Tensor (On CPU) (Optional)
            A host tensor that contains the lengths of the different inputs,

        slot_mapping: Tensor (On GPU) (Optional)
            Real page index in state. Its shape is [dim], used for paged state, each page shape is [dconv, dim]

        apply_silu: bool
            Is there a SiLU operation after the conv1d? When True apply
            SiLU activation function after the conv1d.
    '''
    assert host_request_types is not None
    mamba_conv1d_plg_creator = trt.get_plugin_registry().get_plugin_creator(
        'MambaConv1d', '1', TRT_LLM_PLUGIN_NAMESPACE)
    assert mamba_conv1d_plg_creator is not None

    dim = trt.PluginField("dim", np.array(dim, dtype=np.int32),
                          trt.PluginFieldType.INT32)
    dconv = trt.PluginField("dconv", np.array(dconv, dtype=np.int32),
                            trt.PluginFieldType.INT32)
    pf_type = trt.PluginField(
        "type_id", np.array([int(str_dtype_to_trt(dtype))], np.int32),
        trt.PluginFieldType.INT32)
    remove_input_padding = trt.PluginField(
        "remove_input_padding",
        np.array(np.int8(default_net().plugin_config.remove_input_padding),
                 dtype=np.int8), trt.PluginFieldType.INT8)
    paged_state = trt.PluginField(
        "paged_state",
        np.array(np.int8(default_net().plugin_config.paged_state),
                 dtype=np.int8), trt.PluginFieldType.INT8)
    apply_silu = trt.PluginField("apply_silu",
                                 np.array(np.int8(apply_silu), dtype=np.int8),
                                 trt.PluginFieldType.INT8)

    pfc = trt.PluginFieldCollection(
        [dim, dconv, pf_type, remove_input_padding, paged_state, apply_silu])
    mamba_conv1d_plug = mamba_conv1d_plg_creator.create_plugin(
        "mamba_conv1d", pfc)
    plug_inputs = [
        input, conv_state_or_ptr, conv_weight, conv_bias, host_request_types,
        last_token_ids
    ]
    if default_net().plugin_config.remove_input_padding:
        plug_inputs += [host_context_lengths]
    if default_net().plugin_config.paged_state:
        plug_inputs += [slot_mapping]
    plug_inputs = [i.trt_tensor for i in plug_inputs]

    layer = default_trtnet().add_plugin_v2(plug_inputs, mamba_conv1d_plug)
    _add_plugin_info(layer, mamba_conv1d_plg_creator, "mamba_conv1d", pfc)
    output = _create_tensor(layer.get_output(0), layer)
    if default_net().plugin_config.paged_state:
        return output, None
    else:
        present_state = _create_tensor(layer.get_output(1), layer)
        return output, present_state


def selective_scan(input: Tensor,
                   state_or_ptr: Tensor,
                   delta: Tensor,
                   delta_bias: Tensor,
                   A: Tensor,
                   BC: Tensor,
                   D: Tensor,
                   z: Tensor,
                   host_request_types: Tensor,
                   last_token_ids: Tensor,
                   dim: int,
                   dstate: int,
                   dt_rank: int,
                   is_variable_B: bool,
                   is_variable_C: bool,
                   delta_softplus: bool,
                   dtype: str,
                   slot_mapping: Optional[Tensor] = None):
    '''
    Parameters:
        input : Tensor (On GPU)
            The input tensor. Its shape is [batch_size, seq_len, dim]

        state_or_ptr : Tensor (On GPU or CPU)
            The ssm state tensor. Its shape is [batch_size, dstate, dim]
            Or the CPU tensor of shape [1] for the pointer of paged states.

        delta : Tensor (On GPU)
            The delta tensor. Its shape is [batch_size, seq_len, dim] or [num_tokens, dim] for remove_input_padding

        delta_bias : Tensor (On GPU)
            The delta bias tensor. Its shape is [dim]

        A : Tensor (On GPU)
            A matrix. Its shape is [dstate, dim]

        BC : Tensor (On GPU)
            B matrix. Its shape is [batch_size, seq_len, dstate * 2] or [num_tokens, dstate * 2] for remove_input_padding

        D : Tensor (On GPU)
            D matrix. Its shape is [dim]

        z : Tensor (On GPU)
            The z tensor. Its shape is [batch_size, seq_len, dim] or [num_tokens, dim] for remove_input_padding

        host_request_types : Tensor (On CPU)
            The tensor on the host that indicates if a request is in context or
            generation phase. Its shape is [batch_size]. See Inflight Batching
            in docs/gpt_attention.md,

        last_token_ids : Tensor (On GPU)
            The inclusive prefix-sum of the lengths or the lengths of the
            sequences in the batch.

        dim : int
            The inner dimension of SSM block

        dstate : int
            The state dimension of SSM block

        dt_rank: int
            The rank dimension of dt_proj

        is_variable_B : bool
            Is the matrix B a variable? Set to 'True' if B is a dynamic matrix
            during inference, 'False' otherwise

        is_variable_C : bool
            Is the matrix C a variable? Set to 'True' if C is a dynamic matrix
            during inference, 'False' otherwise

        delta_softplus : bool
            Do we apply softplus to the delta.

        dtype: str
            data type

        slot_mapping: Tensor (On GPU) (Optional)
            Real page index in state. Its shape is [dim], used for paged state, each page shape is [dstate, dim]
    '''
    assert host_request_types is not None
    selective_scan_plg_creator = trt.get_plugin_registry().get_plugin_creator(
        'SelectiveScan', '1', TRT_LLM_PLUGIN_NAMESPACE)
    assert selective_scan_plg_creator is not None

    dim = trt.PluginField("dim", np.array(dim, dtype=np.int32),
                          trt.PluginFieldType.INT32)
    dstate = trt.PluginField("dstate", np.array(dstate, dtype=np.int32),
                             trt.PluginFieldType.INT32)
    dt_rank = trt.PluginField("dt_rank", np.array(dt_rank, dtype=np.int32),
                              trt.PluginFieldType.INT32)
    is_variable_B = trt.PluginField(
        "is_variable_B", np.array(np.int8(is_variable_B), dtype=np.int8),
        trt.PluginFieldType.INT8)
    is_variable_C = trt.PluginField(
        "is_variable_C", np.array(np.int8(is_variable_C), dtype=np.int8),
        trt.PluginFieldType.INT8)
    delta_softplus = trt.PluginField(
        "delta_softplus", np.array(np.int8(delta_softplus), dtype=np.int8),
        trt.PluginFieldType.INT8)
    pf_type = trt.PluginField(
        "type_id", np.array([int(str_dtype_to_trt(dtype))], np.int32),
        trt.PluginFieldType.INT32)
    remove_input_padding = trt.PluginField(
        "remove_input_padding",
        np.array(np.int8(default_net().plugin_config.remove_input_padding),
                 dtype=np.int8), trt.PluginFieldType.INT8)
    paged_state = trt.PluginField(
        "paged_state",
        np.array(np.int8(default_net().plugin_config.paged_state),
                 dtype=np.int8), trt.PluginFieldType.INT8)

    pfc = trt.PluginFieldCollection([
        dim, dstate, dt_rank, is_variable_B, is_variable_C, delta_softplus,
        pf_type, remove_input_padding, paged_state
    ])
    selective_scan_plug = selective_scan_plg_creator.create_plugin(
        "selective_scan", pfc)

    plug_inputs = [
        input, state_or_ptr, delta, delta_bias, A, BC, D, z, host_request_types,
        last_token_ids
    ]
    if default_net().plugin_config.paged_state:
        plug_inputs += [slot_mapping]
    plug_inputs = [i.trt_tensor for i in plug_inputs]

    layer = default_trtnet().add_plugin_v2(plug_inputs, selective_scan_plug)
    _add_plugin_info(layer, selective_scan_plg_creator, "selective_scan", pfc)
    output = _create_tensor(layer.get_output(0), layer)
    if default_net().plugin_config.paged_state:
        return output, None
    else:
        present_state = _create_tensor(layer.get_output(1), layer)
        return output, present_state


def rg_lru(input: Tensor,
           A: Tensor,
           state_or_ptr: Tensor,
           host_request_types: Tensor,
           last_token_ids: Tensor,
           dim: int,
           dtype: str,
           block_size: int = 0,
           y: Optional[Tensor] = None,
           y_bias: Optional[Tensor] = None,
           gate: Optional[Tensor] = None,
           gate_bias: Optional[Tensor] = None,
           gate_x: Optional[Tensor] = None,
           gate_x_bias: Optional[Tensor] = None,
           gate_a: Optional[Tensor] = None,
           gate_a_bias: Optional[Tensor] = None,
           slot_mapping: Optional[Tensor] = None):
    '''
    Parameters:
        input : Tensor (On GPU)
            The input tensor. Its shape is [batch_size, seq_len, dim]

        A : Tensor (On GPU)
            A matrix. Its shape is [dim]

        state_or_ptr : Tensor (On GPU or CPU)
            The lru state tensor. Its shape is [batch_size, dstate, dim]
            Or the CPU tensor of shape [1] for the pointer of paged states.

        host_request_types : Tensor (On CPU)
            The tensor on the host that indicates if a request is in context or
            generation phase. Its shape is [batch_size]. See Inflight Batching
            in docs/gpt_attention.md,

        last_token_ids : Tensor (On GPU)
            The inclusive prefix-sum of the lengths or the lengths of the
            sequences in the batch.

        dim : int
            The inner dimension of RG_LRU block

        block_size : int
            The block size of the block diagonal linear layer. It is used to
            support the cases that enable fused gate.

        dtype: str
            data type

        y : Tensor (On GPU) (Optional)
            The y tensor. Its shape is [batch_size, seq_len, dim]

        y_bias : Tensor (On GPU) (Optional)
            The y_bias tensor. Its shape is [dim]. If y_bias is not None, we
            will fuse GELU(y + y_bias) in this function.

        gate : Tensor (On GPU) (Optional)
            The gate tensor. Its shape is [batch_size, seq_len, 2 * dim].
            If gate is not None, we will fuse the gate_x and gate_a, otherwise
            use those two tensors.

        gate_bias : Tensor (On GPU) (Optional)
            The gate_bias tensor. Its shape is [2 * block_num, dim // block_num].
            If gate_bias is not None, we will fuse the bias add in this function.

        gate_x : Tensor (On GPU) (Optional)
            The gate_x tensor. Its shape is [batch_size, seq_len, dim]

        gate_x_bias : Tensor (On GPU) (Optional)
            The gate_x_bias tensor. Its shape is [block_num, dim // block_num].
            If gate_x_bias is not None, we will fuse the bias add in this function.

        gate_a : Tensor (On GPU) (Optional)
            The gate_a tensor. Its shape is [batch_size, seq_len, dim]

        gate_a_bias : Tensor (On GPU) (Optional)
            The gate_a_bias tensor. Its shape is [block_num, dim // block_num].
            If gate_a_bias is not None, we will fuse the bias add in this function.

        slot_mapping: Tensor (On GPU) (Optional)
            Real page index in state. Its shape is [dim], used for paged state, each page shape is [dstate, dim]
    '''
    assert host_request_types is not None
    lru_plg_creator = trt.get_plugin_registry().get_plugin_creator(
        'LRU', '1', TRT_LLM_PLUGIN_NAMESPACE)
    assert lru_plg_creator is not None
    assert (gate_x_bias is None) == (gate_a_bias is None)
    enable_fuse_gate = gate is not None
    has_gate_bias = (gate_bias is not None) or (gate_x_bias is not None)
    if enable_fuse_gate:
        assert gate is not None
        assert block_size > 0
        if has_gate_bias:
            assert gate_bias is not None
    else:
        assert gate_x is not None and gate_a is not None
        if has_gate_bias:
            assert gate_x_bias is not None and gate_a_bias is not None

    dim = trt.PluginField("dim", np.array(dim, dtype=np.int32),
                          trt.PluginFieldType.INT32)
    block_size = trt.PluginField("block_size",
                                 np.array(block_size, dtype=np.int32),
                                 trt.PluginFieldType.INT32)
    pf_type = trt.PluginField(
        "type_id", np.array([int(str_dtype_to_trt(dtype))], np.int32),
        trt.PluginFieldType.INT32)
    remove_input_padding = trt.PluginField(
        "remove_input_padding",
        np.array(np.int8(default_net().plugin_config.remove_input_padding),
                 dtype=np.int8), trt.PluginFieldType.INT8)
    paged_state = trt.PluginField(
        "paged_state",
        np.array(np.int8(default_net().plugin_config.paged_state),
                 dtype=np.int8), trt.PluginFieldType.INT8)

    if y is None:
        y_enabled = trt.PluginField("y_enabled", np.array(0, dtype=np.int8),
                                    trt.PluginFieldType.INT8)
    else:
        y_enabled = trt.PluginField("y_enabled", np.array(1, dtype=np.int8),
                                    trt.PluginFieldType.INT8)

    if y_bias is None:
        y_bias_enabled = trt.PluginField("y_bias_enabled",
                                         np.array(0, dtype=np.int8),
                                         trt.PluginFieldType.INT8)
    else:
        y_bias_enabled = trt.PluginField("y_bias_enabled",
                                         np.array(1, dtype=np.int8),
                                         trt.PluginFieldType.INT8)

    if enable_fuse_gate:
        fuse_gate_enabled = trt.PluginField("fuse_gate_enabled",
                                            np.array(1, dtype=np.int8),
                                            trt.PluginFieldType.INT8)
    else:
        fuse_gate_enabled = trt.PluginField("fuse_gate_enabled",
                                            np.array(0, dtype=np.int8),
                                            trt.PluginFieldType.INT8)

    if has_gate_bias:
        gate_bias_enabled = trt.PluginField("gate_bias_enabled",
                                            np.array(1, dtype=np.int8),
                                            trt.PluginFieldType.INT8)
    else:
        gate_bias_enabled = trt.PluginField("gate_bias_enabled",
                                            np.array(0, dtype=np.int8),
                                            trt.PluginFieldType.INT8)

    pfc = trt.PluginFieldCollection([
        dim, block_size, pf_type, remove_input_padding, paged_state, y_enabled,
        y_bias_enabled, fuse_gate_enabled, gate_bias_enabled
    ])
    lru_plug = lru_plg_creator.create_plugin("rg_lru", pfc)

    plug_inputs = [
        input,
        A,
        state_or_ptr,
        host_request_types,
        last_token_ids,
    ]
    if default_net().plugin_config.paged_state:
        plug_inputs += [slot_mapping]
    if y is not None:
        plug_inputs += [y]
        if y_bias is not None:
            plug_inputs += [y_bias]
    if enable_fuse_gate:
        plug_inputs += [gate]
        if has_gate_bias:
            plug_inputs += [gate_bias]
    else:
        plug_inputs += [gate_x, gate_a]
        if has_gate_bias:
            plug_inputs += [gate_x_bias, gate_a_bias]
    plug_inputs = [i.trt_tensor for i in plug_inputs]

    layer = default_trtnet().add_plugin_v2(plug_inputs, lru_plug)
    _add_plugin_info(layer, lru_plg_creator, "rg_lru", pfc)
    output = _create_tensor(layer.get_output(0), layer)
    if default_net().plugin_config.paged_state:
        return output, None
    else:
        present_state = _create_tensor(layer.get_output(1), layer)
        return output, present_state


def topk(input: Tensor,
         k: int,
         dim: int,
         largest: bool = True) -> Tuple[Tensor, Tensor]:
    '''
    Add an topk operation.

    As explained in the ONNX documentation,

        https://github.com/onnx/onnx/blob/main/docs/Operators.md#topk

    NOTE: One distinction from the ONNX topk op, the output is always sorted
    with TensorRT layer.

    Retrieve the top-K largest elements along a specified axis.
    Given an input tensor of shape [a_1, a_2, ..., a_n, r]
    and integer argument k, return two outputs:
    Value tensor of shape [a_1, a_2, ..., a_{axis-1}, k, a_{axis+1}, ... a_n] which contains the values of the top k elements along the specified axis
    Index tensor of shape [a_1, a_2, ..., a_{axis-1}, k, a_{axis+1}, ... a_n] which contains the indices of the top k elements (original indices from the input tensor).

    Parameters:
        input : Tensor
            The input tensor.

        k : int
            A single positive value corresponding to the number of top elements to retrieve

        dim: int
            The dimension in which to compute the topk indices.

        largest: bool
            Controls whether to return largest or smallest elements


    Returns:
        The tensors (values, indices) produced by this topk operation.
    '''
    dim = dim_resolve_negative(dim, input.ndim())
    axes = dim_to_trt_axes(dim)
    layer = default_trtnet().add_topk(
        input.trt_tensor,
        trt.TopKOperation.MAX if largest else trt.TopKOperation.MIN,
        k=k,
        axes=axes)
    values = layer.get_output(0)
    indices = layer.get_output(1)

    return _create_tensor(values, layer), _create_tensor(indices, layer)<|MERGE_RESOLUTION|>--- conflicted
+++ resolved
@@ -495,19 +495,17 @@
         '''
         return split(self, split_size_or_sections, dim)
 
-<<<<<<< HEAD
     def select(self, dim, index):
         '''
         See functional.select.
         '''
         return select(self, dim, index)
-=======
+
     def unbind(self, dim=0):
         '''
         See functional.unbind.
         '''
         return unbind(self, dim)
->>>>>>> db4edea1
 
     def is_dynamic(self, dim=None):
         '''
