--- conflicted
+++ resolved
@@ -23,14 +23,10 @@
 from .gptneox.model import GPTNeoXForCausalLM, GPTNeoXModel
 from .llama.model import LLaMAForCausalLM, LLaMAModel
 from .opt.model import OPTLMHeadModel, OPTModel
-<<<<<<< HEAD
+from .qwen.model import QWenForCausalLM
 from .rwkv.model import RwkvModel, RwkvForCausalLM
-from .quantized.quant import quantize_model  # noqa
-=======
-from .qwen.model import QWenForCausalLM
 
 from .quantized.quant import quantize_model  # noqa # isort:skip
->>>>>>> 42af740d
 
 __all__ = [
     'BertModel',
@@ -53,14 +49,12 @@
     'ChatGLMHeadModel',
     'ChatGLMModel',
     'BaichuanForCausalLM',
-<<<<<<< HEAD
     'InternLMForCausalLM',
     'InternLMModel',
+    'RwkvForCausalLM'
+    'QWenForCausalLM',
     'RwkvModel', 
-    'RwkvForCausalLM'
-=======
-    'QWenForCausalLM',
+    'RwkvForCausalLM', 
     'EncoderModel',
     'DecoderModel',
->>>>>>> 42af740d
 ]