--- conflicted
+++ resolved
@@ -53,14 +53,9 @@
          cpp_only: bool = False,
          install: bool = False,
          skip_building_wheel: bool = False,
-<<<<<<< HEAD
          python_bindings: bool = False,
          benchmarks: bool = False,
          always_build: bool = False):
-=======
-         python_bindings: bool = True,
-         benchmarks: bool = False):
->>>>>>> 14e801da
     project_dir = Path(__file__).parent.resolve().parent
     os.chdir(project_dir)
     build_run = partial(run, shell=True, check=True)
